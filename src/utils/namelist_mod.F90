--- conflicted
+++ resolved
@@ -170,17 +170,11 @@
   subroutine print_namelist()
 
     write(*, *) '=================== GMCORE Parameters ==================='
-<<<<<<< HEAD
-    write(*, *) 'num_lon             = ', to_string(num_lon)
-    write(*, *) 'num_lat             = ', to_string(num_lat)
-    write(*, *) 'num_lev             = ', to_string(num_lev)
-    write(*, *) 'hydrostatic         = ', to_string(hydrostatic)
-    write(*, *) 'nonhydrostatic      = ', to_string(nonhydrostatic)
-=======
     write(*, *) 'num_lon             = ', to_str(num_lon)
     write(*, *) 'num_lat             = ', to_str(num_lat)
     write(*, *) 'num_lev             = ', to_str(num_lev)
->>>>>>> dd4efcfd
+    write(*, *) 'hydrostatic         = ', to_str(hydrostatic)
+    write(*, *) 'nonhydrostatic      = ', to_str(nonhydrostatic)
     write(*, *) 'vert_coord_scheme   = ', trim(vert_coord_scheme)
     write(*, *) 'vert_coord_template = ', trim(vert_coord_template)
     write(*, *) 'dt_in_seconds       = ', to_str(int(dt_in_seconds))
@@ -189,21 +183,8 @@
     write(*, *) 'pv_scheme           = ', to_str(pv_scheme)
     write(*, *) 'pv_pole_stokes      = ', to_str(pv_pole_stokes)
     write(*, *) 'time_scheme         = ', trim(time_scheme)
-<<<<<<< HEAD
-    write(*, *) 'upwind_order        = ', to_string(upwind_order)
-    write(*, *) 'reduce_pv_directly  = ', to_string(reduce_pv_directly)
-    write(*, *) 'use_div_damp        = ', to_string(use_div_damp)
-    write(*, *) 'div_damp_coef2      = ', to_string(div_damp_coef2, 3)
-    write(*, *) 'use_vor_damp        = ', to_string(use_vor_damp)
-    write(*, *) 'vor_damp_lat0       = ', to_string(vor_damp_lat0, 1)
-    write(*, *) 'vor_damp_decay      = ', to_string(vor_damp_decay, 1)
-    write(*, *) 'vor_damp_coef2      = ', to_string(vor_damp_coef2, 3)
-    write(*, *) 'use_polar_damp      = ', to_string(use_polar_damp)
-    write(*, *) 'use_rayleigh_damp   = ', to_string(use_rayleigh_damp)
-    write(*, *) 'use_smag_damp       = ', to_string(use_smag_damp)
-    write(*, *) 'smag_damp_coef      = ', to_string(smag_damp_coef, 1)
-=======
     write(*, *) 'upwind_order        = ', to_str(upwind_order)
+    write(*, *) 'reduce_pv_directly  = ', to_str(reduce_pv_directly)
     write(*, *) 'use_div_damp        = ', to_str(use_div_damp)
     write(*, *) 'div_damp_coef2      = ', to_str(div_damp_coef2, 3)
     write(*, *) 'use_vor_damp        = ', to_str(use_vor_damp)
@@ -214,7 +195,6 @@
     write(*, *) 'use_rayleigh_damp   = ', to_str(use_rayleigh_damp)
     write(*, *) 'use_smag_damp       = ', to_str(use_smag_damp)
     write(*, *) 'smag_damp_coef      = ', to_str(smag_damp_coef, 1)
->>>>>>> dd4efcfd
     write(*, *) '========================================================='
 
   end subroutine print_namelist
