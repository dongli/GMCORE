module mesh_mod

  use flogger
  use const_mod
  use namelist_mod
  use sphere_geometry_mod

  implicit none

  private

  public mesh_type
  public mesh
  public create_meshes

  type mesh_type
    integer id
    integer halo_width
    integer num_full_lon
    integer num_half_lon
    integer num_full_lat
    integer num_half_lat
    integer full_lon_start_idx
    integer full_lon_end_idx
    integer full_lat_start_idx
    integer full_lat_end_idx
    integer full_lat_start_idx_no_pole
    integer full_lat_end_idx_no_pole
    integer half_lon_start_idx
    integer half_lon_end_idx
    integer half_lat_start_idx
    integer half_lat_end_idx
    integer half_lat_start_idx_no_pole
    integer half_lat_end_idx_no_pole
    integer full_lon_lb
    integer full_lon_ub
    integer half_lon_lb
    integer half_lon_ub
    integer full_lat_lb
    integer full_lat_ub
    integer half_lat_lb
    integer half_lat_ub
    real(r8) start_lon
    real(r8) end_lon
    real(r8) start_lat
    real(r8) end_lat
    real(r8) dlon
    real(r8) dlat
    real(r8) total_area
    real(r8), allocatable :: full_lon(:)
    real(r8), allocatable :: half_lon(:)
    real(r8), allocatable :: full_lat(:)
    real(r8), allocatable :: half_lat(:)
    real(r8), allocatable :: full_cos_lon(:)
    real(r8), allocatable :: half_cos_lon(:)
    real(r8), allocatable :: full_sin_lon(:)
    real(r8), allocatable :: half_sin_lon(:)
    real(r8), allocatable :: full_cos_lat(:)
    real(r8), allocatable :: half_cos_lat(:)
    real(r8), allocatable :: full_sin_lat(:)
    real(r8), allocatable :: half_sin_lat(:)
    ! For output
    real(r8), allocatable :: full_lon_deg(:)
    real(r8), allocatable :: half_lon_deg(:)
    real(r8), allocatable :: full_lat_deg(:)
    real(r8), allocatable :: half_lat_deg(:)
    ! Area for weighting
    real(r8), allocatable :: cell_area(:)
    real(r8), allocatable :: lon_edge_area(:)
    real(r8), allocatable :: lon_edge_left_area(:)
    real(r8), allocatable :: lon_edge_right_area(:)
    real(r8), allocatable :: lat_edge_area(:)
    real(r8), allocatable :: lat_edge_up_area(:)
    real(r8), allocatable :: lat_edge_down_area(:)
    real(r8), allocatable :: vertex_area(:)
    real(r8), allocatable :: subcell_area(:,:)
    ! Edge length
<<<<<<< HEAD
    real(r8), allocatable :: cell_lon_dist(:)
    real(r8), allocatable :: cell_lat_dist(:)
    real(r8), allocatable :: vertex_lon_dist(:)
    real(r8), allocatable :: vertex_lat_dist(:)
=======
    real(r8), allocatable :: de_lon(:)
    real(r8), allocatable :: de_lat(:)
    real(r8), allocatable :: le_lat(:)
    real(r8), allocatable :: le_lon(:)
>>>>>>> 6f7075cd
    ! Weight for constructing tangential wind
    real(r8), allocatable :: full_tangent_wgt(:,:)
    real(r8), allocatable :: half_tangent_wgt(:,:)
    ! Weight for dissipating potential enstrophy
    real(r8), allocatable :: full_upwind_beta(:)
    real(r8), allocatable :: half_upwind_beta(:)
    ! Coriolis parameters
    real(r8), allocatable :: full_f(:)
    real(r8), allocatable :: half_f(:)
  contains
    procedure :: init => mesh_init
    procedure :: has_south_pole => mesh_has_south_pole
    procedure :: has_north_pole => mesh_has_north_pole
    procedure :: is_south_pole => mesh_is_south_pole
    procedure :: is_north_pole => mesh_is_north_pole
    procedure :: is_pole => mesh_is_pole
    final :: mesh_final
  end type mesh_type

  type(mesh_type) mesh

contains

  subroutine mesh_init(this, num_lon, num_lat, id, halo_width, start_lon, end_lon, start_lat, end_lat)

    class(mesh_type), intent(inout)           :: this
    integer         , intent(in   )           :: num_lon
    integer         , intent(in   )           :: num_lat
    integer         , intent(in   ), optional :: id
    integer         , intent(in   ), optional :: halo_width
    real(r8)        , intent(in   ), optional :: start_lon
    real(r8)        , intent(in   ), optional :: end_lon
    real(r8)        , intent(in   ), optional :: start_lat
    real(r8)        , intent(in   ), optional :: end_lat

    real(r8) x(3), y(3), z(3), total_area
    integer i, j

    this%num_full_lon = num_lon
    this%num_half_lon = num_lon
#ifdef STAGGER_V_ON_POLE
    this%num_full_lat = num_lat - 1
    this%num_half_lat = num_lat
#else
    this%num_full_lat = num_lat
    this%num_half_lat = num_lat - 1
#endif

    this%full_lon_start_idx = 1
    this%full_lon_end_idx = this%num_full_lon
    this%full_lat_start_idx = 1
    this%full_lat_end_idx = this%num_full_lat
    this%half_lon_start_idx = 1
    this%half_lon_end_idx = this%num_half_lon
    this%half_lat_start_idx = 1
    this%half_lat_end_idx = this%num_half_lat

    this%id         = merge(id        ,  0     , present(id))
    this%halo_width = merge(halo_width,  1     , present(halo_width))
    this%start_lon  = merge(start_lon ,  0.0_r8, present(start_lon))
    this%end_lon    = merge(end_lon   ,  pi2   , present(end_lon))
    this%start_lat  = merge(start_lat , -pi05  , present(start_lat))
    this%end_lat    = merge(end_lat   ,  pi05  , present(end_lat))
    this%total_area = radius**2 * (this%end_lon - this%start_lon) * (sin(this%end_lat) - sin(this%start_lat))

#ifdef STAGGER_V_ON_POLE
    this%full_lat_start_idx_no_pole = this%full_lat_start_idx
    this%full_lat_end_idx_no_pole   = this%full_lat_end_idx
    this%half_lat_start_idx_no_pole = merge(this%half_lat_start_idx + 1, this%half_lat_start_idx, this%has_south_pole())
    this%half_lat_end_idx_no_pole   = merge(this%half_lat_end_idx   - 1, this%half_lat_end_idx  , this%has_north_pole())
#else
    this%full_lat_start_idx_no_pole = merge(this%full_lat_start_idx + 1, this%full_lat_start_idx, this%has_south_pole())
    this%full_lat_end_idx_no_pole   = merge(this%full_lat_end_idx   - 1, this%full_lat_end_idx  , this%has_north_pole())
    this%half_lat_start_idx_no_pole = this%half_lat_start_idx
    this%half_lat_end_idx_no_pole   = this%half_lat_end_idx
#endif

    this%full_lon_lb = this%full_lon_start_idx - this%halo_width
    this%full_lon_ub = this%full_lon_end_idx   + this%halo_width
<<<<<<< HEAD
    this%full_lat_lb = this%full_lat_start_idx - 2
    this%full_lat_ub = this%full_lat_end_idx   + 2
    this%half_lon_lb = this%half_lon_start_idx - this%halo_width
    this%half_lon_ub = this%half_lon_end_idx   + this%halo_width
    this%half_lat_lb = this%half_lat_start_idx - 2
    this%half_lat_ub = this%half_lat_end_idx   + 2
=======
    this%full_lat_lb = this%full_lat_start_idx - 3
    this%full_lat_ub = this%full_lat_end_idx   + 3
    this%half_lon_lb = this%half_lon_start_idx - this%halo_width
    this%half_lon_ub = this%half_lon_end_idx   + this%halo_width
    this%half_lat_lb = this%half_lat_start_idx - 3
    this%half_lat_ub = this%half_lat_end_idx   + 3
>>>>>>> 6f7075cd

    allocate(this%full_lon           (this%full_lon_lb:this%full_lon_ub)); this%full_lon            = inf
    allocate(this%half_lon           (this%half_lon_lb:this%half_lon_ub)); this%half_lon            = inf
    allocate(this%full_lat           (this%full_lat_lb:this%full_lat_ub)); this%full_lat            = inf
    allocate(this%half_lat           (this%half_lat_lb:this%half_lat_ub)); this%half_lat            = inf
    allocate(this%full_cos_lon       (this%full_lon_lb:this%full_lon_ub)); this%full_cos_lon        = inf
    allocate(this%half_cos_lon       (this%half_lon_lb:this%half_lon_ub)); this%half_cos_lon        = inf
    allocate(this%full_sin_lon       (this%full_lon_lb:this%full_lon_ub)); this%full_sin_lon        = inf
    allocate(this%half_sin_lon       (this%half_lon_lb:this%half_lon_ub)); this%half_sin_lon        = inf
    allocate(this%full_cos_lat       (this%full_lat_lb:this%full_lat_ub)); this%full_cos_lat        = inf
    allocate(this%half_cos_lat       (this%half_lat_lb:this%half_lat_ub)); this%half_cos_lat        = inf
    allocate(this%full_sin_lat       (this%full_lat_lb:this%full_lat_ub)); this%full_sin_lat        = inf
    allocate(this%half_sin_lat       (this%half_lat_lb:this%half_lat_ub)); this%half_sin_lat        = inf
    allocate(this%full_lon_deg       (this%full_lon_lb:this%full_lon_ub)); this%full_lon_deg        = inf
    allocate(this%half_lon_deg       (this%half_lon_lb:this%half_lon_ub)); this%half_lon_deg        = inf
    allocate(this%full_lat_deg       (this%full_lat_lb:this%full_lat_ub)); this%full_lat_deg        = inf
    allocate(this%half_lat_deg       (this%half_lat_lb:this%half_lat_ub)); this%half_lat_deg        = inf
<<<<<<< HEAD
    allocate(this%cell_area          (this%full_lat_lb:this%full_lat_ub)); this%cell_area           = inf
    allocate(this%lon_edge_area      (this%full_lat_lb:this%full_lat_ub)); this%lon_edge_area       = inf
    allocate(this%lon_edge_left_area (this%full_lat_lb:this%full_lat_ub)); this%lon_edge_left_area  = inf
    allocate(this%lon_edge_right_area(this%full_lat_lb:this%full_lat_ub)); this%lon_edge_right_area = inf
    allocate(this%lat_edge_area      (this%half_lat_lb:this%half_lat_ub)); this%lat_edge_area       = inf
    allocate(this%lat_edge_up_area   (this%half_lat_lb:this%half_lat_ub)); this%lat_edge_up_area    = inf
    allocate(this%lat_edge_down_area (this%half_lat_lb:this%half_lat_ub)); this%lat_edge_down_area  = inf
    allocate(this%vertex_area        (this%half_lat_lb:this%half_lat_ub)); this%vertex_area         = inf
    allocate(this%subcell_area     (2,this%full_lat_lb:this%full_lat_ub)); this%subcell_area        = inf
    allocate(this%cell_lon_dist      (this%full_lat_lb:this%full_lat_ub)); this%cell_lon_dist       = inf
    allocate(this%cell_lat_dist      (this%half_lat_lb:this%half_lat_ub)); this%cell_lat_dist       = inf
    allocate(this%vertex_lon_dist    (this%half_lat_lb:this%half_lat_ub)); this%vertex_lon_dist     = inf
    allocate(this%vertex_lat_dist    (this%full_lat_lb:this%full_lat_ub)); this%vertex_lat_dist     = inf
=======
    allocate(this%cell_area          (this%full_lat_lb:this%full_lat_ub)); this%cell_area           = 0.0_r8
    allocate(this%lon_edge_area      (this%full_lat_lb:this%full_lat_ub)); this%lon_edge_area       = 0.0_r8
    allocate(this%lon_edge_left_area (this%full_lat_lb:this%full_lat_ub)); this%lon_edge_left_area  = 0.0_r8
    allocate(this%lon_edge_right_area(this%full_lat_lb:this%full_lat_ub)); this%lon_edge_right_area = 0.0_r8
    allocate(this%lat_edge_area      (this%half_lat_lb:this%half_lat_ub)); this%lat_edge_area       = 0.0_r8
    allocate(this%lat_edge_up_area   (this%half_lat_lb:this%half_lat_ub)); this%lat_edge_up_area    = 0.0_r8
    allocate(this%lat_edge_down_area (this%half_lat_lb:this%half_lat_ub)); this%lat_edge_down_area  = 0.0_r8
    allocate(this%vertex_area        (this%half_lat_lb:this%half_lat_ub)); this%vertex_area         = 0.0_r8
    allocate(this%subcell_area     (2,this%full_lat_lb:this%full_lat_ub)); this%subcell_area        = 0.0_r8
    allocate(this%de_lon             (this%full_lat_lb:this%full_lat_ub)); this%de_lon              = inf
    allocate(this%de_lat             (this%half_lat_lb:this%half_lat_ub)); this%de_lat              = inf
    allocate(this%le_lat             (this%half_lat_lb:this%half_lat_ub)); this%le_lat              = inf
    allocate(this%le_lon             (this%full_lat_lb:this%full_lat_ub)); this%le_lon              = inf
>>>>>>> 6f7075cd
    allocate(this%full_tangent_wgt (2,this%full_lat_lb:this%full_lat_ub)); this%full_tangent_wgt    = inf
    allocate(this%half_tangent_wgt (2,this%half_lat_lb:this%half_lat_ub)); this%half_tangent_wgt    = inf
    allocate(this%full_upwind_beta   (this%full_lat_lb:this%full_lat_ub)); this%full_upwind_beta    = inf
    allocate(this%half_upwind_beta   (this%half_lat_lb:this%half_lat_ub)); this%half_upwind_beta    = inf
    allocate(this%full_f             (this%full_lat_lb:this%full_lat_ub)); this%full_f              = inf
    allocate(this%half_f             (this%half_lat_lb:this%half_lat_ub)); this%half_f              = inf

    this%dlon = (this%end_lon - this%start_lon) / this%num_full_lon
    do i = this%full_lon_lb, this%full_lon_ub
      this%full_lon(i) = this%start_lon + (i - 1) * this%dlon
      this%half_lon(i) = this%full_lon(i) + 0.5_r8 * this%dlon
      this%full_lon_deg(i) = this%full_lon(i) * deg
      this%half_lon_deg(i) = this%half_lon(i) * deg
    end do

#ifdef STAGGER_V_ON_POLE
    this%dlat = (this%end_lat - this%start_lat) / this%num_full_lat
    do j = this%half_lat_lb, this%half_lat_ub
      this%half_lat(j) = this%start_lat + (j - 1) * this%dlat
      if (abs(this%half_lat(j)) < 1.0e-14) this%half_lat(j) = 0.0_r8
      this%half_lat_deg(j) = this%half_lat(j) * deg
      if (this%half_lat(j) < -pi05 .or. this%half_lat(j) > pi05) then
        this%half_lat(j) = inf
        this%half_lat_deg(j) = inf
      end if
    end do
    this%half_lat(this%num_half_lat) = this%end_lat
    this%half_lat_deg(this%num_half_lat) = this%end_lat * deg

    do j = this%full_lat_lb, this%full_lat_ub
      if (is_inf(this%half_lat(j)) .or. this%half_lat(j) == pi05) cycle
      this%full_lat(j) = this%half_lat(j) + 0.5_r8 * this%dlat
      if (abs(this%full_lat(j)) < 1.0e-14) this%full_lat(j) = 0.0_r8
      this%full_lat_deg(j) = this%full_lat(j) * deg
      if (this%full_lat(j) < -pi05 .or. this%full_lat(j) > pi05) then
        this%full_lat(j) = inf
        this%full_lat_deg(j) = inf
      end if
    end do
#else
    this%dlat = (this%end_lat - this%start_lat) / this%num_half_lat
    do j = this%full_lat_lb, this%full_lat_ub
      this%full_lat(j) = this%start_lat + (j - 1) * this%dlat
      if (abs(this%full_lat(j)) < 1.0e-14) this%full_lat(j) = 0.0_r8
      this%full_lat_deg(j) = this%full_lat(j) * deg
      if (this%full_lat(j) < -pi05 .or. this%full_lat(j) > pi05) then
        this%full_lat(j) = inf
        this%full_lat_deg(j) = inf
      end if
    end do
    this%full_lat(this%num_full_lat) = this%end_lat
    this%full_lat_deg(this%num_full_lat) = this%end_lat * deg

    do j = this%half_lat_lb, this%half_lat_ub
      if (is_inf(this%full_lat(j)) .or. this%full_lat(j) == pi05) cycle
      this%half_lat(j) = this%full_lat(j) + 0.5_r8 * this%dlat
      if (abs(this%half_lat(j)) < 1.0e-14) this%half_lat(j) = 0.0_r8
      this%half_lat_deg(j) = this%half_lat(j) * deg
      if (this%half_lat(j) < -pi05 .or. this%half_lat(j) > pi05) then
        this%half_lat(j) = inf
        this%half_lat_deg(j) = inf
      end if
    end do
#endif

    do i = this%full_lon_lb, this%full_lon_ub
      this%full_cos_lon(i) = cos(this%full_lon(i))
      this%full_sin_lon(i) = sin(this%full_lon(i))
    end do

    do i = this%half_lon_lb, this%half_lon_ub
      this%half_cos_lon(i) = cos(this%half_lon(i))
      this%half_sin_lon(i) = sin(this%half_lon(i))
    end do

    do j = this%half_lat_lb, this%half_lat_ub
      if (this%half_lat(j) >= -pi05 .and. this%half_lat(j) <= pi05) then
        this%half_cos_lat(j) = cos(this%half_lat(j))
        this%half_sin_lat(j) = sin(this%half_lat(j))
      end if
    end do

    do j = this%full_lat_lb, this%full_lat_ub
      if (this%full_lat(j) >= -pi05 .and. this%full_lat(j) <= pi05) then
        this%full_cos_lat(j) = cos(this%full_lat(j))
        this%full_sin_lat(j) = sin(this%full_lat(j))
      end if
    end do

    ! Ensure the values of cos_lat and sin_lat are expected at the Poles.
#ifdef STAGGER_V_ON_POLE
    if (this%has_south_pole()) then
      this%half_cos_lat(this%half_lat_start_idx) =  0.0_r8
      this%half_sin_lat(this%half_lat_start_idx) = -1.0_r8
    end if
    if (this%has_north_pole()) then
      this%half_cos_lat(this%half_lat_end_idx) = 0.0_r8
      this%half_sin_lat(this%half_lat_end_idx) = 1.0_r8
    end if
#else
    if (this%has_south_pole()) then
      this%full_cos_lat(this%full_lat_start_idx) =  0.0_r8
      this%full_sin_lat(this%full_lat_start_idx) = -1.0_r8
    end if
    if (this%has_north_pole()) then
      this%full_cos_lat(this%full_lat_end_idx) = 0.0_r8
      this%full_sin_lat(this%full_lat_end_idx) = 1.0_r8
    end if
#endif

#ifdef STAGGER_V_ON_POLE
    do j = this%full_lat_start_idx, this%full_lat_end_idx
      this%cell_area(j) = radius**2 * this%dlon * (this%half_sin_lat(j+1) - this%half_sin_lat(j))
      this%subcell_area(1,j) = radius**2 * 0.5d0 * this%dlon * (this%full_sin_lat(j) - this%half_sin_lat(j))
      this%subcell_area(2,j) = radius**2 * 0.5d0 * this%dlon * (this%half_sin_lat(j+1) - this%full_sin_lat(j))
      call cartesian_transform(this%full_lon(1), this%full_lat(j  ), x(1), y(1), z(1))
      call cartesian_transform(this%half_lon(1), this%half_lat(j  ), x(2), y(2), z(2))
      call cartesian_transform(this%half_lon(1), this%half_lat(j+1), x(3), y(3), z(3))
      this%lon_edge_left_area(j) = calc_area(x, y, z)
      this%lon_edge_right_area(j) = this%lon_edge_left_area(j)
      this%lon_edge_area(j) = this%lon_edge_left_area(j) + this%lon_edge_right_area(j)
    end do

    do j = this%half_lat_start_idx, this%half_lat_end_idx
      if (this%is_south_pole(j)) then
        this%vertex_area(j) = radius**2 * this%dlon * (this%full_sin_lat(j) + 1)
      else if (this%is_north_pole(j)) then
        this%vertex_area(j) = radius**2 * this%dlon * (1 - this%full_sin_lat(j-1))
      else
        this%vertex_area(j) = radius**2 * this%dlon * (this%full_sin_lat(j) - this%full_sin_lat(j-1))
        call cartesian_transform(this%full_lon(2), this%full_lat(j  ), x(1), y(1), z(1))
        call cartesian_transform(this%half_lon(1), this%half_lat(j  ), x(2), y(2), z(2))
        call cartesian_transform(this%half_lon(2), this%half_lat(j  ), x(3), y(3), z(3))
        this%lat_edge_up_area(j) = calc_area_with_last_small_arc(x, y, z)
        call cartesian_transform(this%full_lon(2), this%full_lat(j-1), x(1), y(1), z(1))
        call cartesian_transform(this%half_lon(2), this%half_lat(j  ), x(2), y(2), z(2))
        call cartesian_transform(this%half_lon(1), this%half_lat(j  ), x(3), y(3), z(3))
        this%lat_edge_down_area(j) = calc_area_with_last_small_arc(x, y, z)
        this%lat_edge_area(j) = this%lat_edge_up_area(j) + this%lat_edge_down_area(j)
      end if
    end do
#else
    do j = this%full_lat_start_idx, this%full_lat_end_idx
      if (this%is_south_pole(j)) then
        this%cell_area(j) = radius**2 * this%dlon * (this%half_sin_lat(j) + 1.0d0)
        this%subcell_area(2,j) = radius**2 * 0.5d0 * this%dlon * (this%half_sin_lat(j) + 1.0d0)
      else if (this%is_north_pole(j)) then
        this%cell_area(j) = radius**2 * this%dlon * (1.0 - this%half_sin_lat(j-1))
        this%subcell_area(1,j) = radius**2 * 0.5d0 * this%dlon * (1.0d0 - this%half_sin_lat(j-1))
      else
        this%cell_area(j) = radius**2 * this%dlon * (this%half_sin_lat(j) - this%half_sin_lat(j-1))
        this%subcell_area(1,j) = radius**2 * 0.5d0 * this%dlon * (this%full_sin_lat(j) - this%half_sin_lat(j-1))
        this%subcell_area(2,j) = radius**2 * 0.5d0 * this%dlon * (this%half_sin_lat(j) - this%full_sin_lat(j))
        call cartesian_transform(this%full_lon(1), this%full_lat(j  ), x(1), y(1), z(1))
        call cartesian_transform(this%half_lon(1), this%half_lat(j-1), x(2), y(2), z(2))
        call cartesian_transform(this%half_lon(1), this%half_lat(j  ), x(3), y(3), z(3))
        this%lon_edge_left_area(j) = calc_area(x, y, z)
        this%lon_edge_right_area(j) = this%lon_edge_left_area(j)
        this%lon_edge_area(j) = this%lon_edge_left_area(j) + this%lon_edge_right_area(j)
      end if
    end do

    do j = this%half_lat_start_idx, this%half_lat_end_idx
      this%vertex_area(j) = radius**2 * this%dlon * (this%full_sin_lat(j+1) - this%full_sin_lat(j))
      call cartesian_transform(this%full_lon(2), this%full_lat(j+1), x(1), y(1), z(1))
      call cartesian_transform(this%half_lon(1), this%half_lat(j  ), x(2), y(2), z(2))
      call cartesian_transform(this%half_lon(2), this%half_lat(j  ), x(3), y(3), z(3))
      this%lat_edge_up_area(j) = calc_area_with_last_small_arc(x, y, z)
      call cartesian_transform(this%full_lon(2), this%full_lat(j), x(1), y(1), z(1))
      call cartesian_transform(this%half_lon(2), this%half_lat(j), x(2), y(2), z(2))
      call cartesian_transform(this%half_lon(1), this%half_lat(j), x(3), y(3), z(3))
      this%lat_edge_down_area(j) = calc_area_with_last_small_arc(x, y, z)
      this%lat_edge_area(j) = this%lat_edge_up_area(j) + this%lat_edge_down_area(j)
    end do
#endif

    total_area = 0.0d0
    do j = this%full_lat_start_idx, this%full_lat_end_idx
      total_area = total_area + this%cell_area(j) * this%num_full_lon
    end do
    if (abs((this%total_area - total_area) / this%total_area) > 1.0d-12) then
      call log_error('Failed to calculate cell area!', __FILE__, __LINE__)
    end if

    total_area = 0.0d0
    do j = this%half_lat_start_idx, this%half_lat_end_idx
      total_area = total_area + this%vertex_area(j) * this%num_full_lon
    end do
    if (abs((this%total_area - total_area) / this%total_area) > 1.0d-12) then
      call log_error('Failed to calculate vertex area!', __FILE__, __LINE__)
    end if

    total_area = 0.0d0
    do j = this%full_lat_start_idx, this%full_lat_end_idx
      total_area = total_area + sum(this%subcell_area(:,j)) * this%num_full_lon * 2
    end do
    if (abs((this%total_area - total_area) / this%total_area) > 1.0d-12) then
      call log_error('Failed to calculate subcell area!', __FILE__, __LINE__)
    end if

    do j = this%full_lat_start_idx, this%full_lat_end_idx
      if (abs((this%cell_area(j) - 2.0d0 * sum(this%subcell_area(:,j))) / this%cell_area(j)) > 1.0d-12) then
        call log_error('Failed to calculate subcell area!', __FILE__, __LINE__)
      end if
    end do

#ifdef STAGGER_V_ON_POLE
    do j = this%half_lat_start_idx, this%half_lat_end_idx
      if (this%is_south_pole(j)) then
        if (abs((this%vertex_area(j) - 2.0d0 * this%subcell_area(1,j)) / this%vertex_area(j)) > 1.0d-12) then
          call log_error('Failed to calculate subcell area!', __FILE__, __LINE__)
        end if
      else if (this%is_north_pole(j)) then
        if (abs((this%vertex_area(j) - 2.0d0 * this%subcell_area(2,j-1)) / this%vertex_area(j)) > 1.0d-12) then
          call log_error('Failed to calculate subcell area!', __FILE__, __LINE__)
        end if
      else
        if (abs((this%vertex_area(j) - 2.0d0 * (this%subcell_area(2,j-1) + this%subcell_area(1,j))) / this%vertex_area(j)) > 1.0d-12) then
          call log_error('Failed to calculate subcell area!', __FILE__, __LINE__)
        end if
      end if
    end do
#else
    do j = this%half_lat_start_idx, this%half_lat_end_idx
      if (abs((this%vertex_area(j) - 2.0d0 * (this%subcell_area(2,j) + this%subcell_area(1,j+1))) / this%vertex_area(j)) > 1.0d-12) then
        call log_error('Failed to calculate subcell area!', __FILE__, __LINE__)
      end if
    end do
#endif

    total_area = 0.0d0
    do j = this%full_lat_start_idx_no_pole, this%full_lat_end_idx_no_pole
      total_area = total_area + this%lon_edge_area(j) * this%num_full_lon
    end do
    do j = this%half_lat_start_idx_no_pole, this%half_lat_end_idx_no_pole
      total_area = total_area + this%lat_edge_area(j) * this%num_full_lon
    end do
    if (abs((this%total_area - total_area) / this%total_area) > 1.0d-11) then
      call log_error('Failed to calculate edge area!', __FILE__, __LINE__)
    end if

    do j = this%full_lat_start_idx_no_pole, this%full_lat_end_idx_no_pole
<<<<<<< HEAD
      this%vertex_lat_dist(j) = this%dlat * radius
      this%cell_lon_dist(j) = 2.0d0 * this%lon_edge_area(j) / this%vertex_lat_dist(j)
    end do

    do j = this%half_lat_start_idx_no_pole, this%half_lat_end_idx_no_pole
      this%vertex_lon_dist(j) = radius * this%half_cos_lat(j) * mesh%dlon
      this%cell_lat_dist(j) = 2.0d0 * this%lat_edge_area(j) / this%vertex_lon_dist(j)
=======
      this%le_lon(j) = this%dlat * radius
      this%de_lon(j) = 2.0d0 * this%lon_edge_area(j) / this%le_lon(j)
    end do

    do j = this%half_lat_start_idx_no_pole, this%half_lat_end_idx_no_pole
      this%le_lat(j) = radius * this%half_cos_lat(j) * mesh%dlon
      this%de_lat(j) = 2.0d0 * this%lat_edge_area(j) / this%le_lat(j)
>>>>>>> 6f7075cd
    end do

    !  ____________________                 ____________________                  ____________________                  ____________________                 
    ! |          |         |               |          |         |                |          |         |                |          |         |                
    ! |          |         |               |          |         |                |          |         |                |          |         |                
    ! |          |         |               |          |         |                |          |         |                |          |         |                
    ! |          |         |               |          |         |                |          |         |                |          |         |                
    ! |_____o____|____o____|   j           |_____o____|____*____|   j            |_____*____|____o____|   j            |_____o____|____o____|   j             
    ! |          |////|////|               |          |////|    |                |/////|    |         |                |     |    |         |                
    ! |          |/3//|/2//|               |          |////|    |                |/////|    |         |                |     |    |         |                
    ! |          x---------|   j           |          x---------|   j            |-----|----x         |   j            |-----|----x         |   j            
    ! |          |    |/1//|               |          |    |    |                |/////|////|         |                |     |////|         |                
    ! |_____o____|____*____|   j - 1       |_____o____|____o____|   j - 1        |_____o____|____o____|   j - 1        |_____*____|____o____|   j - 1        
    !       i    i   i+1                         i    i   i+1                          i    i   i+1                          i
    !
    !
    !       [ 1    As_1 + As_2 + As_3]
    ! w = - [--- - ------------------]
    !       [ 2        A_{i+1,j}     ]
    !
    !

    select case (tangent_wgt_scheme)
    case ('classic')
      do j = this%full_lat_start_idx_no_pole, this%full_lat_end_idx_no_pole
#ifdef STAGGER_V_ON_POLE
<<<<<<< HEAD
        this%full_tangent_wgt(1,j) = this%vertex_lon_dist(j  ) / this%cell_lon_dist(j) * 0.25d0
        this%full_tangent_wgt(2,j) = this%vertex_lon_dist(j+1) / this%cell_lon_dist(j) * 0.25d0
#else
        this%full_tangent_wgt(1,j) = this%vertex_lon_dist(j-1) / this%cell_lon_dist(j) * 0.25d0
        this%full_tangent_wgt(2,j) = this%vertex_lon_dist(j  ) / this%cell_lon_dist(j) * 0.25d0
=======
        this%full_tangent_wgt(1,j) = this%le_lat(j  ) / this%de_lon(j) * 0.25d0
        this%full_tangent_wgt(2,j) = this%le_lat(j+1) / this%de_lon(j) * 0.25d0
#else
        this%full_tangent_wgt(1,j) = this%le_lat(j-1) / this%de_lon(j) * 0.25d0
        this%full_tangent_wgt(2,j) = this%le_lat(j  ) / this%de_lon(j) * 0.25d0
>>>>>>> 6f7075cd
#endif
      end do

      do j = this%half_lat_start_idx_no_pole, this%half_lat_end_idx_no_pole
#ifdef STAGGER_V_ON_POLE
<<<<<<< HEAD
        this%half_tangent_wgt(1,j) = this%vertex_lat_dist(j-1) / this%cell_lat_dist(j) * 0.25d0
        this%half_tangent_wgt(2,j) = this%vertex_lat_dist(j  ) / this%cell_lat_dist(j) * 0.25d0
#else
        this%half_tangent_wgt(1,j) = this%vertex_lat_dist(j  ) / this%cell_lat_dist(j) * 0.25d0
        this%half_tangent_wgt(2,j) = this%vertex_lat_dist(j+1) / this%cell_lat_dist(j) * 0.25d0
=======
        this%half_tangent_wgt(1,j) = this%le_lon(j-1) / this%de_lat(j) * 0.25d0
        this%half_tangent_wgt(2,j) = this%le_lon(j  ) / this%de_lat(j) * 0.25d0
#else
        this%half_tangent_wgt(1,j) = this%le_lon(j  ) / this%de_lat(j) * 0.25d0
        this%half_tangent_wgt(2,j) = this%le_lon(j+1) / this%de_lat(j) * 0.25d0
>>>>>>> 6f7075cd
#endif
      end do
    case ('thuburn09')
      do j = this%full_lat_start_idx_no_pole, this%full_lat_end_idx_no_pole
#ifdef STAGGER_V_ON_POLE
<<<<<<< HEAD
        this%full_tangent_wgt(1,j) = this%vertex_lon_dist(j  ) / this%cell_lon_dist(j) * this%subcell_area(2,j  ) / this%cell_area(j  )
        this%full_tangent_wgt(2,j) = this%vertex_lon_dist(j+1) / this%cell_lon_dist(j) * this%subcell_area(1,j  ) / this%cell_area(j  )
#else
        this%full_tangent_wgt(1,j) = this%vertex_lon_dist(j-1) / this%cell_lon_dist(j) * this%subcell_area(2,j  ) / this%cell_area(j  )
        this%full_tangent_wgt(2,j) = this%vertex_lon_dist(j  ) / this%cell_lon_dist(j) * this%subcell_area(1,j  ) / this%cell_area(j  )
=======
        this%full_tangent_wgt(1,j) = this%le_lat(j  ) / this%de_lon(j) * this%subcell_area(2,j  ) / this%cell_area(j  )
        this%full_tangent_wgt(2,j) = this%le_lat(j+1) / this%de_lon(j) * this%subcell_area(1,j  ) / this%cell_area(j  )
#else
        this%full_tangent_wgt(1,j) = this%le_lat(j-1) / this%de_lon(j) * this%subcell_area(2,j  ) / this%cell_area(j  )
        this%full_tangent_wgt(2,j) = this%le_lat(j  ) / this%de_lon(j) * this%subcell_area(1,j  ) / this%cell_area(j  )
>>>>>>> 6f7075cd
#endif
      end do

      do j = this%half_lat_start_idx_no_pole, this%half_lat_end_idx_no_pole
#ifdef STAGGER_V_ON_POLE
<<<<<<< HEAD
        this%half_tangent_wgt(1,j) = this%vertex_lat_dist(j-1) / this%cell_lat_dist(j) * this%subcell_area(1,j-1) / this%cell_area(j-1)
        this%half_tangent_wgt(2,j) = this%vertex_lat_dist(j  ) / this%cell_lat_dist(j) * this%subcell_area(2,j  ) / this%cell_area(j  )
#else
        this%half_tangent_wgt(1,j) = this%vertex_lat_dist(j  ) / this%cell_lat_dist(j) * this%subcell_area(1,j  ) / this%cell_area(j  )
        this%half_tangent_wgt(2,j) = this%vertex_lat_dist(j+1) / this%cell_lat_dist(j) * this%subcell_area(2,j+1) / this%cell_area(j+1)
=======
        this%half_tangent_wgt(1,j) = this%le_lon(j-1) / this%de_lat(j) * this%subcell_area(1,j-1) / this%cell_area(j-1)
        this%half_tangent_wgt(2,j) = this%le_lon(j  ) / this%de_lat(j) * this%subcell_area(2,j  ) / this%cell_area(j  )
#else
        this%half_tangent_wgt(1,j) = this%le_lon(j  ) / this%de_lat(j) * this%subcell_area(1,j  ) / this%cell_area(j  )
        this%half_tangent_wgt(2,j) = this%le_lon(j+1) / this%de_lat(j) * this%subcell_area(2,j+1) / this%cell_area(j+1)
>>>>>>> 6f7075cd
#endif
      end do
    end select

    do j = this%full_lat_start_idx, this%full_lat_end_idx
      this%full_upwind_beta(j) = 4 / pi**2 * this%full_lat(j)**2
    end do
    do j = this%half_lat_start_idx, this%half_lat_end_idx
      this%half_upwind_beta(j) = 4 / pi**2 * this%half_lat(j)**2
    end do

    do j = this%full_lat_start_idx, this%full_lat_end_idx
      this%full_f(j) = 2.0_r8 * omega * this%full_sin_lat(j)
    end do
    do j = this%half_lat_start_idx, this%half_lat_end_idx
      this%half_f(j) = 2.0_r8 * omega * this%half_sin_lat(j)
    end do

    call log_notice('Mesh module is initialized.')

  end subroutine mesh_init

  logical function mesh_has_south_pole(this) result(res)

    class(mesh_type), intent(in) :: this

    res = this%start_lat == -0.5_r8 * pi

  end function mesh_has_south_pole

  logical function mesh_has_north_pole(this) result(res)

    class(mesh_type), intent(in) :: this

    res = this%end_lat == 0.5_r8 * pi

  end function mesh_has_north_pole

  logical function mesh_is_south_pole(this, j) result(res)

    class(mesh_type), intent(in) :: this
    integer, intent(in) :: j

    res = this%has_south_pole() .and. j == 1

  end function mesh_is_south_pole

  logical function mesh_is_north_pole(this, j) result(res)

    class(mesh_type), intent(in) :: this
    integer, intent(in) :: j

#ifdef STAGGER_V_ON_POLE
    res = this%has_north_pole() .and. j == this%num_half_lat
#else
    res = this%has_north_pole() .and. j == this%num_full_lat
#endif

  end function mesh_is_north_pole

  logical function mesh_is_pole(this, j) result(res)

    class(mesh_type), intent(in) :: this
    integer, intent(in) :: j

    res = this%is_south_pole(j) .or. this%is_north_pole(j)

  end function mesh_is_pole

  subroutine mesh_final(this)

    type(mesh_type), intent(inout) :: this

    if (allocated(this%full_lon           )) deallocate(this%full_lon           )
    if (allocated(this%full_lat           )) deallocate(this%full_lat           )
    if (allocated(this%half_lon           )) deallocate(this%half_lon           )
    if (allocated(this%half_lat           )) deallocate(this%half_lat           )
    if (allocated(this%full_cos_lon       )) deallocate(this%full_cos_lon       )
    if (allocated(this%half_cos_lon       )) deallocate(this%half_cos_lon       )
    if (allocated(this%full_sin_lon       )) deallocate(this%full_sin_lon       )
    if (allocated(this%half_sin_lon       )) deallocate(this%half_sin_lon       )
    if (allocated(this%full_cos_lat       )) deallocate(this%full_cos_lat       )
    if (allocated(this%half_cos_lat       )) deallocate(this%half_cos_lat       )
    if (allocated(this%full_sin_lat       )) deallocate(this%full_sin_lat       )
    if (allocated(this%half_sin_lat       )) deallocate(this%half_sin_lat       )
    if (allocated(this%full_lon_deg       )) deallocate(this%full_lon_deg       )
    if (allocated(this%half_lon_deg       )) deallocate(this%half_lon_deg       )
    if (allocated(this%full_lat_deg       )) deallocate(this%full_lat_deg       )
    if (allocated(this%half_lat_deg       )) deallocate(this%half_lat_deg       )
    if (allocated(this%cell_area          )) deallocate(this%cell_area          )
    if (allocated(this%lon_edge_area      )) deallocate(this%lon_edge_area      )
    if (allocated(this%lon_edge_left_area )) deallocate(this%lon_edge_left_area )
    if (allocated(this%lon_edge_right_area)) deallocate(this%lon_edge_right_area)
    if (allocated(this%lat_edge_area      )) deallocate(this%lat_edge_area      )
    if (allocated(this%lat_edge_up_area   )) deallocate(this%lat_edge_up_area   )
    if (allocated(this%lat_edge_down_area )) deallocate(this%lat_edge_down_area )
    if (allocated(this%vertex_area        )) deallocate(this%vertex_area        )
    if (allocated(this%subcell_area       )) deallocate(this%subcell_area       )
<<<<<<< HEAD
    if (allocated(this%cell_lon_dist      )) deallocate(this%cell_lon_dist      )
    if (allocated(this%cell_lat_dist      )) deallocate(this%cell_lat_dist      )
    if (allocated(this%vertex_lon_dist    )) deallocate(this%vertex_lon_dist    )
    if (allocated(this%vertex_lat_dist    )) deallocate(this%vertex_lat_dist    )
=======
    if (allocated(this%de_lon             )) deallocate(this%de_lon             )
    if (allocated(this%de_lat             )) deallocate(this%de_lat             )
    if (allocated(this%le_lat             )) deallocate(this%le_lat             )
    if (allocated(this%le_lon             )) deallocate(this%le_lon             )
>>>>>>> 6f7075cd
    if (allocated(this%full_tangent_wgt   )) deallocate(this%full_tangent_wgt   )
    if (allocated(this%half_tangent_wgt   )) deallocate(this%half_tangent_wgt   )
    if (allocated(this%full_upwind_beta   )) deallocate(this%full_upwind_beta   )
    if (allocated(this%half_upwind_beta   )) deallocate(this%half_upwind_beta   )
    if (allocated(this%full_f             )) deallocate(this%full_f             )
    if (allocated(this%half_f             )) deallocate(this%half_f             )

  end subroutine mesh_final

  subroutine create_meshes()

    call mesh%init(num_lon, num_lat, halo_width=merge(maxval(reduce_factors), 1, maxval(reduce_factors) /= 0))

  end subroutine create_meshes

end module mesh_mod<|MERGE_RESOLUTION|>--- conflicted
+++ resolved
@@ -75,17 +75,10 @@
     real(r8), allocatable :: vertex_area(:)
     real(r8), allocatable :: subcell_area(:,:)
     ! Edge length
-<<<<<<< HEAD
-    real(r8), allocatable :: cell_lon_dist(:)
-    real(r8), allocatable :: cell_lat_dist(:)
-    real(r8), allocatable :: vertex_lon_dist(:)
-    real(r8), allocatable :: vertex_lat_dist(:)
-=======
     real(r8), allocatable :: de_lon(:)
     real(r8), allocatable :: de_lat(:)
     real(r8), allocatable :: le_lat(:)
     real(r8), allocatable :: le_lon(:)
->>>>>>> 6f7075cd
     ! Weight for constructing tangential wind
     real(r8), allocatable :: full_tangent_wgt(:,:)
     real(r8), allocatable :: half_tangent_wgt(:,:)
@@ -165,21 +158,12 @@
 
     this%full_lon_lb = this%full_lon_start_idx - this%halo_width
     this%full_lon_ub = this%full_lon_end_idx   + this%halo_width
-<<<<<<< HEAD
-    this%full_lat_lb = this%full_lat_start_idx - 2
-    this%full_lat_ub = this%full_lat_end_idx   + 2
-    this%half_lon_lb = this%half_lon_start_idx - this%halo_width
-    this%half_lon_ub = this%half_lon_end_idx   + this%halo_width
-    this%half_lat_lb = this%half_lat_start_idx - 2
-    this%half_lat_ub = this%half_lat_end_idx   + 2
-=======
     this%full_lat_lb = this%full_lat_start_idx - 3
     this%full_lat_ub = this%full_lat_end_idx   + 3
     this%half_lon_lb = this%half_lon_start_idx - this%halo_width
     this%half_lon_ub = this%half_lon_end_idx   + this%halo_width
     this%half_lat_lb = this%half_lat_start_idx - 3
     this%half_lat_ub = this%half_lat_end_idx   + 3
->>>>>>> 6f7075cd
 
     allocate(this%full_lon           (this%full_lon_lb:this%full_lon_ub)); this%full_lon            = inf
     allocate(this%half_lon           (this%half_lon_lb:this%half_lon_ub)); this%half_lon            = inf
@@ -197,21 +181,6 @@
     allocate(this%half_lon_deg       (this%half_lon_lb:this%half_lon_ub)); this%half_lon_deg        = inf
     allocate(this%full_lat_deg       (this%full_lat_lb:this%full_lat_ub)); this%full_lat_deg        = inf
     allocate(this%half_lat_deg       (this%half_lat_lb:this%half_lat_ub)); this%half_lat_deg        = inf
-<<<<<<< HEAD
-    allocate(this%cell_area          (this%full_lat_lb:this%full_lat_ub)); this%cell_area           = inf
-    allocate(this%lon_edge_area      (this%full_lat_lb:this%full_lat_ub)); this%lon_edge_area       = inf
-    allocate(this%lon_edge_left_area (this%full_lat_lb:this%full_lat_ub)); this%lon_edge_left_area  = inf
-    allocate(this%lon_edge_right_area(this%full_lat_lb:this%full_lat_ub)); this%lon_edge_right_area = inf
-    allocate(this%lat_edge_area      (this%half_lat_lb:this%half_lat_ub)); this%lat_edge_area       = inf
-    allocate(this%lat_edge_up_area   (this%half_lat_lb:this%half_lat_ub)); this%lat_edge_up_area    = inf
-    allocate(this%lat_edge_down_area (this%half_lat_lb:this%half_lat_ub)); this%lat_edge_down_area  = inf
-    allocate(this%vertex_area        (this%half_lat_lb:this%half_lat_ub)); this%vertex_area         = inf
-    allocate(this%subcell_area     (2,this%full_lat_lb:this%full_lat_ub)); this%subcell_area        = inf
-    allocate(this%cell_lon_dist      (this%full_lat_lb:this%full_lat_ub)); this%cell_lon_dist       = inf
-    allocate(this%cell_lat_dist      (this%half_lat_lb:this%half_lat_ub)); this%cell_lat_dist       = inf
-    allocate(this%vertex_lon_dist    (this%half_lat_lb:this%half_lat_ub)); this%vertex_lon_dist     = inf
-    allocate(this%vertex_lat_dist    (this%full_lat_lb:this%full_lat_ub)); this%vertex_lat_dist     = inf
-=======
     allocate(this%cell_area          (this%full_lat_lb:this%full_lat_ub)); this%cell_area           = 0.0_r8
     allocate(this%lon_edge_area      (this%full_lat_lb:this%full_lat_ub)); this%lon_edge_area       = 0.0_r8
     allocate(this%lon_edge_left_area (this%full_lat_lb:this%full_lat_ub)); this%lon_edge_left_area  = 0.0_r8
@@ -225,7 +194,6 @@
     allocate(this%de_lat             (this%half_lat_lb:this%half_lat_ub)); this%de_lat              = inf
     allocate(this%le_lat             (this%half_lat_lb:this%half_lat_ub)); this%le_lat              = inf
     allocate(this%le_lon             (this%full_lat_lb:this%full_lat_ub)); this%le_lon              = inf
->>>>>>> 6f7075cd
     allocate(this%full_tangent_wgt (2,this%full_lat_lb:this%full_lat_ub)); this%full_tangent_wgt    = inf
     allocate(this%half_tangent_wgt (2,this%half_lat_lb:this%half_lat_ub)); this%half_tangent_wgt    = inf
     allocate(this%full_upwind_beta   (this%full_lat_lb:this%full_lat_ub)); this%full_upwind_beta    = inf
@@ -468,15 +436,6 @@
     end if
 
     do j = this%full_lat_start_idx_no_pole, this%full_lat_end_idx_no_pole
-<<<<<<< HEAD
-      this%vertex_lat_dist(j) = this%dlat * radius
-      this%cell_lon_dist(j) = 2.0d0 * this%lon_edge_area(j) / this%vertex_lat_dist(j)
-    end do
-
-    do j = this%half_lat_start_idx_no_pole, this%half_lat_end_idx_no_pole
-      this%vertex_lon_dist(j) = radius * this%half_cos_lat(j) * mesh%dlon
-      this%cell_lat_dist(j) = 2.0d0 * this%lat_edge_area(j) / this%vertex_lon_dist(j)
-=======
       this%le_lon(j) = this%dlat * radius
       this%de_lon(j) = 2.0d0 * this%lon_edge_area(j) / this%le_lon(j)
     end do
@@ -484,7 +443,6 @@
     do j = this%half_lat_start_idx_no_pole, this%half_lat_end_idx_no_pole
       this%le_lat(j) = radius * this%half_cos_lat(j) * mesh%dlon
       this%de_lat(j) = 2.0d0 * this%lat_edge_area(j) / this%le_lat(j)
->>>>>>> 6f7075cd
     end do
 
     !  ____________________                 ____________________                  ____________________                  ____________________                 
@@ -511,73 +469,41 @@
     case ('classic')
       do j = this%full_lat_start_idx_no_pole, this%full_lat_end_idx_no_pole
 #ifdef STAGGER_V_ON_POLE
-<<<<<<< HEAD
-        this%full_tangent_wgt(1,j) = this%vertex_lon_dist(j  ) / this%cell_lon_dist(j) * 0.25d0
-        this%full_tangent_wgt(2,j) = this%vertex_lon_dist(j+1) / this%cell_lon_dist(j) * 0.25d0
-#else
-        this%full_tangent_wgt(1,j) = this%vertex_lon_dist(j-1) / this%cell_lon_dist(j) * 0.25d0
-        this%full_tangent_wgt(2,j) = this%vertex_lon_dist(j  ) / this%cell_lon_dist(j) * 0.25d0
-=======
         this%full_tangent_wgt(1,j) = this%le_lat(j  ) / this%de_lon(j) * 0.25d0
         this%full_tangent_wgt(2,j) = this%le_lat(j+1) / this%de_lon(j) * 0.25d0
 #else
         this%full_tangent_wgt(1,j) = this%le_lat(j-1) / this%de_lon(j) * 0.25d0
         this%full_tangent_wgt(2,j) = this%le_lat(j  ) / this%de_lon(j) * 0.25d0
->>>>>>> 6f7075cd
 #endif
       end do
 
       do j = this%half_lat_start_idx_no_pole, this%half_lat_end_idx_no_pole
 #ifdef STAGGER_V_ON_POLE
-<<<<<<< HEAD
-        this%half_tangent_wgt(1,j) = this%vertex_lat_dist(j-1) / this%cell_lat_dist(j) * 0.25d0
-        this%half_tangent_wgt(2,j) = this%vertex_lat_dist(j  ) / this%cell_lat_dist(j) * 0.25d0
-#else
-        this%half_tangent_wgt(1,j) = this%vertex_lat_dist(j  ) / this%cell_lat_dist(j) * 0.25d0
-        this%half_tangent_wgt(2,j) = this%vertex_lat_dist(j+1) / this%cell_lat_dist(j) * 0.25d0
-=======
         this%half_tangent_wgt(1,j) = this%le_lon(j-1) / this%de_lat(j) * 0.25d0
         this%half_tangent_wgt(2,j) = this%le_lon(j  ) / this%de_lat(j) * 0.25d0
 #else
         this%half_tangent_wgt(1,j) = this%le_lon(j  ) / this%de_lat(j) * 0.25d0
         this%half_tangent_wgt(2,j) = this%le_lon(j+1) / this%de_lat(j) * 0.25d0
->>>>>>> 6f7075cd
 #endif
       end do
     case ('thuburn09')
       do j = this%full_lat_start_idx_no_pole, this%full_lat_end_idx_no_pole
 #ifdef STAGGER_V_ON_POLE
-<<<<<<< HEAD
-        this%full_tangent_wgt(1,j) = this%vertex_lon_dist(j  ) / this%cell_lon_dist(j) * this%subcell_area(2,j  ) / this%cell_area(j  )
-        this%full_tangent_wgt(2,j) = this%vertex_lon_dist(j+1) / this%cell_lon_dist(j) * this%subcell_area(1,j  ) / this%cell_area(j  )
-#else
-        this%full_tangent_wgt(1,j) = this%vertex_lon_dist(j-1) / this%cell_lon_dist(j) * this%subcell_area(2,j  ) / this%cell_area(j  )
-        this%full_tangent_wgt(2,j) = this%vertex_lon_dist(j  ) / this%cell_lon_dist(j) * this%subcell_area(1,j  ) / this%cell_area(j  )
-=======
         this%full_tangent_wgt(1,j) = this%le_lat(j  ) / this%de_lon(j) * this%subcell_area(2,j  ) / this%cell_area(j  )
         this%full_tangent_wgt(2,j) = this%le_lat(j+1) / this%de_lon(j) * this%subcell_area(1,j  ) / this%cell_area(j  )
 #else
         this%full_tangent_wgt(1,j) = this%le_lat(j-1) / this%de_lon(j) * this%subcell_area(2,j  ) / this%cell_area(j  )
         this%full_tangent_wgt(2,j) = this%le_lat(j  ) / this%de_lon(j) * this%subcell_area(1,j  ) / this%cell_area(j  )
->>>>>>> 6f7075cd
 #endif
       end do
 
       do j = this%half_lat_start_idx_no_pole, this%half_lat_end_idx_no_pole
 #ifdef STAGGER_V_ON_POLE
-<<<<<<< HEAD
-        this%half_tangent_wgt(1,j) = this%vertex_lat_dist(j-1) / this%cell_lat_dist(j) * this%subcell_area(1,j-1) / this%cell_area(j-1)
-        this%half_tangent_wgt(2,j) = this%vertex_lat_dist(j  ) / this%cell_lat_dist(j) * this%subcell_area(2,j  ) / this%cell_area(j  )
-#else
-        this%half_tangent_wgt(1,j) = this%vertex_lat_dist(j  ) / this%cell_lat_dist(j) * this%subcell_area(1,j  ) / this%cell_area(j  )
-        this%half_tangent_wgt(2,j) = this%vertex_lat_dist(j+1) / this%cell_lat_dist(j) * this%subcell_area(2,j+1) / this%cell_area(j+1)
-=======
         this%half_tangent_wgt(1,j) = this%le_lon(j-1) / this%de_lat(j) * this%subcell_area(1,j-1) / this%cell_area(j-1)
         this%half_tangent_wgt(2,j) = this%le_lon(j  ) / this%de_lat(j) * this%subcell_area(2,j  ) / this%cell_area(j  )
 #else
         this%half_tangent_wgt(1,j) = this%le_lon(j  ) / this%de_lat(j) * this%subcell_area(1,j  ) / this%cell_area(j  )
         this%half_tangent_wgt(2,j) = this%le_lon(j+1) / this%de_lat(j) * this%subcell_area(2,j+1) / this%cell_area(j+1)
->>>>>>> 6f7075cd
 #endif
       end do
     end select
@@ -676,17 +602,10 @@
     if (allocated(this%lat_edge_down_area )) deallocate(this%lat_edge_down_area )
     if (allocated(this%vertex_area        )) deallocate(this%vertex_area        )
     if (allocated(this%subcell_area       )) deallocate(this%subcell_area       )
-<<<<<<< HEAD
-    if (allocated(this%cell_lon_dist      )) deallocate(this%cell_lon_dist      )
-    if (allocated(this%cell_lat_dist      )) deallocate(this%cell_lat_dist      )
-    if (allocated(this%vertex_lon_dist    )) deallocate(this%vertex_lon_dist    )
-    if (allocated(this%vertex_lat_dist    )) deallocate(this%vertex_lat_dist    )
-=======
     if (allocated(this%de_lon             )) deallocate(this%de_lon             )
     if (allocated(this%de_lat             )) deallocate(this%de_lat             )
     if (allocated(this%le_lat             )) deallocate(this%le_lat             )
     if (allocated(this%le_lon             )) deallocate(this%le_lon             )
->>>>>>> 6f7075cd
     if (allocated(this%full_tangent_wgt   )) deallocate(this%full_tangent_wgt   )
     if (allocated(this%half_tangent_wgt   )) deallocate(this%half_tangent_wgt   )
     if (allocated(this%full_upwind_beta   )) deallocate(this%full_upwind_beta   )
