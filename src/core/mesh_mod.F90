module mesh_mod

  use flogger
  use const_mod
  use namelist_mod
  use sphere_geometry_mod

  implicit none

  private

  public mesh_type
  public mesh
  public mesh_init_root

  type mesh_type
    ! For nesting
    integer :: id = 0
    type(mesh_type), pointer :: parent => null()
    integer :: parent_lon_start_idx = 0
    integer :: parent_lon_end_idx   = 0
    integer :: parent_lat_start_idx = 0
    integer :: parent_lat_end_idx   = 0
    integer halo_width
    integer num_full_lon
    integer num_half_lon
    integer num_full_lat
    integer num_half_lat
    integer full_lon_start_idx
    integer full_lon_end_idx
    integer full_lat_start_idx
    integer full_lat_end_idx
    integer full_lat_start_idx_no_pole
    integer full_lat_end_idx_no_pole
    integer half_lon_start_idx
    integer half_lon_end_idx
    integer half_lat_start_idx
    integer half_lat_end_idx
    integer half_lat_start_idx_no_pole
    integer half_lat_end_idx_no_pole
    integer full_lon_lb
    integer full_lon_ub
    integer half_lon_lb
    integer half_lon_ub
    integer full_lat_lb
    integer full_lat_ub
    integer half_lat_lb
    integer half_lat_ub
    real(r8) start_lon
    real(r8) end_lon
    real(r8) start_lat
    real(r8) end_lat
    real(r8) dlon
    real(r8) dlat
    real(r8) total_area
    real(r8), allocatable :: full_lon(:)
    real(r8), allocatable :: half_lon(:)
    real(r8), allocatable :: full_lat(:)
    real(r8), allocatable :: half_lat(:)
    real(r8), allocatable :: full_cos_lon(:)
    real(r8), allocatable :: half_cos_lon(:)
    real(r8), allocatable :: full_sin_lon(:)
    real(r8), allocatable :: half_sin_lon(:)
    real(r8), allocatable :: full_cos_lat(:)
    real(r8), allocatable :: half_cos_lat(:)
    real(r8), allocatable :: full_sin_lat(:)
    real(r8), allocatable :: half_sin_lat(:)
    ! For output
    real(r8), allocatable :: full_lon_deg(:)
    real(r8), allocatable :: half_lon_deg(:)
    real(r8), allocatable :: full_lat_deg(:)
    real(r8), allocatable :: half_lat_deg(:)
    ! Area for weighting
    real(r8), allocatable :: cell_area(:)
    real(r8), allocatable :: lon_edge_area(:)
    real(r8), allocatable :: lon_edge_left_area(:)
    real(r8), allocatable :: lon_edge_right_area(:)
    real(r8), allocatable :: lat_edge_area(:)
    real(r8), allocatable :: lat_edge_up_area(:)
    real(r8), allocatable :: lat_edge_down_area(:)
    real(r8), allocatable :: vertex_area(:)
    real(r8), allocatable :: subcell_area(:,:)
    ! Edge length
    real(r8), allocatable :: de_lon(:)
    real(r8), allocatable :: de_lat(:)
    real(r8), allocatable :: le_lat(:)
    real(r8), allocatable :: le_lon(:)
    ! Weight for constructing tangential wind
    real(r8), allocatable :: full_tangent_wgt(:,:)
    real(r8), allocatable :: half_tangent_wgt(:,:)
    ! Weight for dissipating potential enstrophy
    real(r8), allocatable :: full_upwind_beta(:)
    real(r8), allocatable :: half_upwind_beta(:)
    ! Coriolis parameters
    real(r8), allocatable :: full_f(:)
    real(r8), allocatable :: half_f(:)
  contains
    procedure :: init => mesh_init
    procedure :: has_south_pole => mesh_has_south_pole
    procedure :: has_north_pole => mesh_has_north_pole
    procedure :: is_south_pole => mesh_is_south_pole
    procedure :: is_north_pole => mesh_is_north_pole
    procedure :: is_pole => mesh_is_pole
    procedure :: is_outside_full_lat => mesh_is_outside_full_lat
    procedure :: is_outside_half_lat => mesh_is_outside_half_lat
    final :: mesh_final
  end type mesh_type

  type(mesh_type), target :: mesh

contains

  subroutine mesh_init(this, num_lon, num_lat, id, halo_width, start_lon, end_lon, start_lat, end_lat)

    class(mesh_type), intent(inout)           :: this
    integer         , intent(in   )           :: num_lon
    integer         , intent(in   )           :: num_lat
    integer         , intent(in   ), optional :: id
    integer         , intent(in   ), optional :: halo_width
    real(r8)        , intent(in   ), optional :: start_lon
    real(r8)        , intent(in   ), optional :: end_lon
    real(r8)        , intent(in   ), optional :: start_lat
    real(r8)        , intent(in   ), optional :: end_lat

    real(r8) x(3), y(3), z(3), total_area
    integer i, j

    this%num_full_lon = num_lon
    this%num_half_lon = num_lon
#ifdef V_POLE
    this%num_full_lat = num_lat - 1
    this%num_half_lat = num_lat
#else
    this%num_full_lat = num_lat
    this%num_half_lat = num_lat - 1
#endif

    this%full_lon_start_idx = 1
    this%full_lon_end_idx = this%num_full_lon
    this%full_lat_start_idx = 1
    this%full_lat_end_idx = this%num_full_lat
    this%half_lon_start_idx = 1
    this%half_lon_end_idx = this%num_half_lon
    this%half_lat_start_idx = 1
    this%half_lat_end_idx = this%num_half_lat

    this%id         = merge(id        ,  0     , present(id))
    this%halo_width = merge(halo_width,  1     , present(halo_width))
    this%start_lon  = merge(start_lon ,  0.0_r8, present(start_lon))
    this%end_lon    = merge(end_lon   ,  pi2   , present(end_lon))
    this%start_lat  = merge(start_lat , -pi05  , present(start_lat))
    this%end_lat    = merge(end_lat   ,  pi05  , present(end_lat))
    this%total_area = radius**2 * (this%end_lon - this%start_lon) * (sin(this%end_lat) - sin(this%start_lat))

#ifdef V_POLE
    this%full_lat_start_idx_no_pole = this%full_lat_start_idx
    this%full_lat_end_idx_no_pole   = this%full_lat_end_idx
    this%half_lat_start_idx_no_pole = merge(this%half_lat_start_idx + 1, this%half_lat_start_idx, this%has_south_pole())
    this%half_lat_end_idx_no_pole   = merge(this%half_lat_end_idx   - 1, this%half_lat_end_idx  , this%has_north_pole())
#else
    this%full_lat_start_idx_no_pole = merge(this%full_lat_start_idx + 1, this%full_lat_start_idx, this%has_south_pole())
    this%full_lat_end_idx_no_pole   = merge(this%full_lat_end_idx   - 1, this%full_lat_end_idx  , this%has_north_pole())
    this%half_lat_start_idx_no_pole = this%half_lat_start_idx
    this%half_lat_end_idx_no_pole   = this%half_lat_end_idx
#endif

    this%full_lon_lb = this%full_lon_start_idx - this%halo_width
    this%full_lon_ub = this%full_lon_end_idx   + this%halo_width
    this%full_lat_lb = this%full_lat_start_idx - 1
    this%full_lat_ub = this%full_lat_end_idx   + 1
    this%half_lon_lb = this%half_lon_start_idx - this%halo_width
    this%half_lon_ub = this%half_lon_end_idx   + this%halo_width
    this%half_lat_lb = this%half_lat_start_idx - 1
    this%half_lat_ub = this%half_lat_end_idx   + 1

    allocate(this%full_lon           (this%full_lon_lb:this%full_lon_ub)); this%full_lon            = inf
    allocate(this%half_lon           (this%half_lon_lb:this%half_lon_ub)); this%half_lon            = inf
    allocate(this%full_lat           (this%full_lat_lb:this%full_lat_ub)); this%full_lat            = inf
    allocate(this%half_lat           (this%half_lat_lb:this%half_lat_ub)); this%half_lat            = inf
    allocate(this%full_cos_lon       (this%full_lon_lb:this%full_lon_ub)); this%full_cos_lon        = inf
    allocate(this%half_cos_lon       (this%half_lon_lb:this%half_lon_ub)); this%half_cos_lon        = inf
    allocate(this%full_sin_lon       (this%full_lon_lb:this%full_lon_ub)); this%full_sin_lon        = inf
    allocate(this%half_sin_lon       (this%half_lon_lb:this%half_lon_ub)); this%half_sin_lon        = inf
    allocate(this%full_cos_lat       (this%full_lat_lb:this%full_lat_ub)); this%full_cos_lat        = inf
    allocate(this%half_cos_lat       (this%half_lat_lb:this%half_lat_ub)); this%half_cos_lat        = inf
    allocate(this%full_sin_lat       (this%full_lat_lb:this%full_lat_ub)); this%full_sin_lat        = inf
    allocate(this%half_sin_lat       (this%half_lat_lb:this%half_lat_ub)); this%half_sin_lat        = inf
    allocate(this%full_lon_deg       (this%full_lon_lb:this%full_lon_ub)); this%full_lon_deg        = inf
    allocate(this%half_lon_deg       (this%half_lon_lb:this%half_lon_ub)); this%half_lon_deg        = inf
    allocate(this%full_lat_deg       (this%full_lat_lb:this%full_lat_ub)); this%full_lat_deg        = inf
    allocate(this%half_lat_deg       (this%half_lat_lb:this%half_lat_ub)); this%half_lat_deg        = inf
    allocate(this%cell_area          (this%full_lat_lb:this%full_lat_ub)); this%cell_area           = 0.0_r8
    allocate(this%lon_edge_area      (this%full_lat_lb:this%full_lat_ub)); this%lon_edge_area       = 0.0_r8
    allocate(this%lon_edge_left_area (this%full_lat_lb:this%full_lat_ub)); this%lon_edge_left_area  = 0.0_r8
    allocate(this%lon_edge_right_area(this%full_lat_lb:this%full_lat_ub)); this%lon_edge_right_area = 0.0_r8
    allocate(this%lat_edge_area      (this%half_lat_lb:this%half_lat_ub)); this%lat_edge_area       = 0.0_r8
    allocate(this%lat_edge_up_area   (this%half_lat_lb:this%half_lat_ub)); this%lat_edge_up_area    = 0.0_r8
    allocate(this%lat_edge_down_area (this%half_lat_lb:this%half_lat_ub)); this%lat_edge_down_area  = 0.0_r8
    allocate(this%vertex_area        (this%half_lat_lb:this%half_lat_ub)); this%vertex_area         = 0.0_r8
    allocate(this%subcell_area     (2,this%full_lat_lb:this%full_lat_ub)); this%subcell_area        = 0.0_r8
    allocate(this%de_lon             (this%full_lat_lb:this%full_lat_ub)); this%de_lon              = inf
    allocate(this%de_lat             (this%half_lat_lb:this%half_lat_ub)); this%de_lat              = inf
    allocate(this%le_lat             (this%half_lat_lb:this%half_lat_ub)); this%le_lat              = inf
    allocate(this%le_lon             (this%full_lat_lb:this%full_lat_ub)); this%le_lon              = inf
    allocate(this%full_tangent_wgt (2,this%full_lat_lb:this%full_lat_ub)); this%full_tangent_wgt    = inf
    allocate(this%half_tangent_wgt (2,this%half_lat_lb:this%half_lat_ub)); this%half_tangent_wgt    = inf
    allocate(this%full_upwind_beta   (this%full_lat_lb:this%full_lat_ub)); this%full_upwind_beta    = inf
    allocate(this%half_upwind_beta   (this%half_lat_lb:this%half_lat_ub)); this%half_upwind_beta    = inf
    allocate(this%full_f             (this%full_lat_lb:this%full_lat_ub)); this%full_f              = inf
    allocate(this%half_f             (this%half_lat_lb:this%half_lat_ub)); this%half_f              = inf

    this%dlon = (this%end_lon - this%start_lon) / this%num_full_lon
    do i = this%full_lon_lb, this%full_lon_ub
      this%full_lon(i) = this%start_lon + (i - 1) * this%dlon
      this%half_lon(i) = this%full_lon(i) + 0.5_r8 * this%dlon
      this%full_lon_deg(i) = this%full_lon(i) * deg
      this%half_lon_deg(i) = this%half_lon(i) * deg
    end do

#ifdef V_POLE
    this%dlat = (this%end_lat - this%start_lat) / this%num_full_lat
    do j = this%half_lat_lb, this%half_lat_ub
      this%half_lat(j) = this%start_lat + (j - 1) * this%dlat
      if (abs(this%half_lat(j)) < 1.0e-14) this%half_lat(j) = 0.0_r8
      this%half_lat_deg(j) = this%half_lat(j) * deg
      if (this%half_lat(j) < -pi05 .or. this%half_lat(j) > pi05) then
        this%half_lat(j) = inf
        this%half_lat_deg(j) = inf
      end if
    end do
    this%half_lat(this%num_half_lat) = this%end_lat
    this%half_lat_deg(this%num_half_lat) = this%end_lat * deg

    do j = this%full_lat_lb, this%full_lat_ub
      if (is_inf(this%half_lat(j)) .or. this%half_lat(j) == pi05) cycle
      this%full_lat(j) = this%half_lat(j) + 0.5_r8 * this%dlat
      if (abs(this%full_lat(j)) < 1.0e-14) this%full_lat(j) = 0.0_r8
      this%full_lat_deg(j) = this%full_lat(j) * deg
      if (this%full_lat(j) < -pi05 .or. this%full_lat(j) > pi05) then
        this%full_lat(j) = inf
        this%full_lat_deg(j) = inf
      end if
    end do
#else
    this%dlat = (this%end_lat - this%start_lat) / this%num_half_lat
    do j = this%full_lat_lb, this%full_lat_ub
      this%full_lat(j) = this%start_lat + (j - 1) * this%dlat
      if (abs(this%full_lat(j)) < 1.0e-14) this%full_lat(j) = 0.0_r8
      this%full_lat_deg(j) = this%full_lat(j) * deg
      if (this%full_lat(j) < -pi05 .or. this%full_lat(j) > pi05) then
        this%full_lat(j) = inf
        this%full_lat_deg(j) = inf
      end if
    end do
    this%full_lat(this%num_full_lat) = this%end_lat
    this%full_lat_deg(this%num_full_lat) = this%end_lat * deg

    do j = this%half_lat_lb, this%half_lat_ub
      if (is_inf(this%full_lat(j)) .or. this%full_lat(j) == pi05) cycle
      this%half_lat(j) = this%full_lat(j) + 0.5_r8 * this%dlat
      if (abs(this%half_lat(j)) < 1.0e-14) this%half_lat(j) = 0.0_r8
      this%half_lat_deg(j) = this%half_lat(j) * deg
      if (this%half_lat(j) < -pi05 .or. this%half_lat(j) > pi05) then
        this%half_lat(j) = inf
        this%half_lat_deg(j) = inf
      end if
    end do
#endif

    do i = this%full_lon_lb, this%full_lon_ub
      this%full_cos_lon(i) = cos(this%full_lon(i))
      this%full_sin_lon(i) = sin(this%full_lon(i))
    end do

    do i = this%half_lon_lb, this%half_lon_ub
      this%half_cos_lon(i) = cos(this%half_lon(i))
      this%half_sin_lon(i) = sin(this%half_lon(i))
    end do

    do j = this%half_lat_lb, this%half_lat_ub
      if (this%half_lat(j) >= -pi05 .and. this%half_lat(j) <= pi05) then
        this%half_cos_lat(j) = cos(this%half_lat(j))
        this%half_sin_lat(j) = sin(this%half_lat(j))
      end if
    end do

    do j = this%full_lat_lb, this%full_lat_ub
      if (this%full_lat(j) >= -pi05 .and. this%full_lat(j) <= pi05) then
        this%full_cos_lat(j) = cos(this%full_lat(j))
        this%full_sin_lat(j) = sin(this%full_lat(j))
      end if
    end do

    ! Ensure the values of cos_lat and sin_lat are expected at the Poles.
#ifdef V_POLE
    if (this%has_south_pole()) then
      this%half_cos_lat(this%half_lat_start_idx) =  0.0_r8
      this%half_sin_lat(this%half_lat_start_idx) = -1.0_r8
    end if
    if (this%has_north_pole()) then
      this%half_cos_lat(this%half_lat_end_idx) = 0.0_r8
      this%half_sin_lat(this%half_lat_end_idx) = 1.0_r8
    end if
#else
    if (this%has_south_pole()) then
      this%full_cos_lat(this%full_lat_start_idx) =  0.0_r8
      this%full_sin_lat(this%full_lat_start_idx) = -1.0_r8
    end if
    if (this%has_north_pole()) then
      this%full_cos_lat(this%full_lat_end_idx) = 0.0_r8
      this%full_sin_lat(this%full_lat_end_idx) = 1.0_r8
    end if
#endif

#ifdef V_POLE
    do j = this%full_lat_start_idx, this%full_lat_end_idx
      this%cell_area(j) = radius**2 * this%dlon * (this%half_sin_lat(j+1) - this%half_sin_lat(j))
      this%subcell_area(1,j) = radius**2 * 0.5d0 * this%dlon * (this%full_sin_lat(j) - this%half_sin_lat(j))
      this%subcell_area(2,j) = radius**2 * 0.5d0 * this%dlon * (this%half_sin_lat(j+1) - this%full_sin_lat(j))
      call cartesian_transform(this%full_lon(1), this%full_lat(j  ), x(1), y(1), z(1))
      call cartesian_transform(this%half_lon(1), this%half_lat(j  ), x(2), y(2), z(2))
      call cartesian_transform(this%half_lon(1), this%half_lat(j+1), x(3), y(3), z(3))
      this%lon_edge_left_area(j) = calc_area(x, y, z)
      this%lon_edge_right_area(j) = this%lon_edge_left_area(j)
      this%lon_edge_area(j) = this%lon_edge_left_area(j) + this%lon_edge_right_area(j)
    end do

    do j = this%half_lat_start_idx, this%half_lat_end_idx
      if (this%is_south_pole(j)) then
        this%vertex_area(j) = radius**2 * this%dlon * (this%full_sin_lat(j) + 1)
      else if (this%is_north_pole(j)) then
        this%vertex_area(j) = radius**2 * this%dlon * (1 - this%full_sin_lat(j-1))
      else
        this%vertex_area(j) = radius**2 * this%dlon * (this%full_sin_lat(j) - this%full_sin_lat(j-1))
        call cartesian_transform(this%full_lon(2), this%full_lat(j  ), x(1), y(1), z(1))
        call cartesian_transform(this%half_lon(1), this%half_lat(j  ), x(2), y(2), z(2))
        call cartesian_transform(this%half_lon(2), this%half_lat(j  ), x(3), y(3), z(3))
        this%lat_edge_up_area(j) = calc_area_with_last_small_arc(x, y, z)
        call cartesian_transform(this%full_lon(2), this%full_lat(j-1), x(1), y(1), z(1))
        call cartesian_transform(this%half_lon(2), this%half_lat(j  ), x(2), y(2), z(2))
        call cartesian_transform(this%half_lon(1), this%half_lat(j  ), x(3), y(3), z(3))
        this%lat_edge_down_area(j) = calc_area_with_last_small_arc(x, y, z)
        this%lat_edge_area(j) = this%lat_edge_up_area(j) + this%lat_edge_down_area(j)
      end if
    end do
#else
    do j = this%full_lat_start_idx, this%full_lat_end_idx
      if (this%is_south_pole(j)) then
        this%cell_area(j) = radius**2 * this%dlon * (this%half_sin_lat(j) + 1.0d0)
        this%subcell_area(2,j) = radius**2 * 0.5d0 * this%dlon * (this%half_sin_lat(j) + 1.0d0)
      else if (this%is_north_pole(j)) then
        this%cell_area(j) = radius**2 * this%dlon * (1.0 - this%half_sin_lat(j-1))
        this%subcell_area(1,j) = radius**2 * 0.5d0 * this%dlon * (1.0d0 - this%half_sin_lat(j-1))
      else
        this%cell_area(j) = radius**2 * this%dlon * (this%half_sin_lat(j) - this%half_sin_lat(j-1))
        this%subcell_area(1,j) = radius**2 * 0.5d0 * this%dlon * (this%full_sin_lat(j) - this%half_sin_lat(j-1))
        this%subcell_area(2,j) = radius**2 * 0.5d0 * this%dlon * (this%half_sin_lat(j) - this%full_sin_lat(j))
        call cartesian_transform(this%full_lon(1), this%full_lat(j  ), x(1), y(1), z(1))
        call cartesian_transform(this%half_lon(1), this%half_lat(j-1), x(2), y(2), z(2))
        call cartesian_transform(this%half_lon(1), this%half_lat(j  ), x(3), y(3), z(3))
        this%lon_edge_left_area(j) = calc_area(x, y, z)
        this%lon_edge_right_area(j) = this%lon_edge_left_area(j)
        this%lon_edge_area(j) = this%lon_edge_left_area(j) + this%lon_edge_right_area(j)
      end if
    end do

    do j = this%half_lat_start_idx, this%half_lat_end_idx
      this%vertex_area(j) = radius**2 * this%dlon * (this%full_sin_lat(j+1) - this%full_sin_lat(j))
      call cartesian_transform(this%full_lon(2), this%full_lat(j+1), x(1), y(1), z(1))
      call cartesian_transform(this%half_lon(1), this%half_lat(j  ), x(2), y(2), z(2))
      call cartesian_transform(this%half_lon(2), this%half_lat(j  ), x(3), y(3), z(3))
      this%lat_edge_up_area(j) = calc_area_with_last_small_arc(x, y, z)
      call cartesian_transform(this%full_lon(2), this%full_lat(j), x(1), y(1), z(1))
      call cartesian_transform(this%half_lon(2), this%half_lat(j), x(2), y(2), z(2))
      call cartesian_transform(this%half_lon(1), this%half_lat(j), x(3), y(3), z(3))
      this%lat_edge_down_area(j) = calc_area_with_last_small_arc(x, y, z)
      ! Reset up or down area to polar sector area.
      if (this%is_south_pole(j)) then
        this%lat_edge_down_area(j) = this%cell_area(j)
      else if (this%is_north_pole(j+1)) then
        this%lat_edge_up_area(j) = this%cell_area(j+1)
      end if
      this%lat_edge_area(j) = this%lat_edge_up_area(j) + this%lat_edge_down_area(j)
    end do
#endif

    total_area = 0.0d0
    do j = this%full_lat_start_idx, this%full_lat_end_idx
      total_area = total_area + this%cell_area(j) * this%num_full_lon
    end do
    if (abs((this%total_area - total_area) / this%total_area) > 1.0d-12) then
      call log_error('Failed to calculate cell area!', __FILE__, __LINE__)
    end if

    total_area = 0.0d0
    do j = this%half_lat_start_idx, this%half_lat_end_idx
      total_area = total_area + this%vertex_area(j) * this%num_full_lon
    end do
    if (abs((this%total_area - total_area) / this%total_area) > 1.0d-12) then
      call log_error('Failed to calculate vertex area!', __FILE__, __LINE__)
    end if

    total_area = 0.0d0
    do j = this%full_lat_start_idx, this%full_lat_end_idx
      total_area = total_area + sum(this%subcell_area(:,j)) * this%num_full_lon * 2
    end do
    if (abs((this%total_area - total_area) / this%total_area) > 1.0d-12) then
      call log_error('Failed to calculate subcell area!', __FILE__, __LINE__)
    end if

    do j = this%full_lat_start_idx, this%full_lat_end_idx
      if (abs((this%cell_area(j) - 2.0d0 * sum(this%subcell_area(:,j))) / this%cell_area(j)) > 1.0d-12) then
        call log_error('Failed to calculate subcell area!', __FILE__, __LINE__)
      end if
    end do

#ifdef V_POLE
    do j = this%half_lat_start_idx, this%half_lat_end_idx
      if (this%is_south_pole(j)) then
        if (abs((this%vertex_area(j) - 2.0d0 * this%subcell_area(1,j)) / this%vertex_area(j)) > 1.0d-12) then
          call log_error('Failed to calculate subcell area!', __FILE__, __LINE__)
        end if
      else if (this%is_north_pole(j)) then
        if (abs((this%vertex_area(j) - 2.0d0 * this%subcell_area(2,j-1)) / this%vertex_area(j)) > 1.0d-12) then
          call log_error('Failed to calculate subcell area!', __FILE__, __LINE__)
        end if
      else
        if (abs((this%vertex_area(j) - 2.0d0 * (this%subcell_area(2,j-1) + this%subcell_area(1,j))) / this%vertex_area(j)) > 1.0d-12) then
          call log_error('Failed to calculate subcell area!', __FILE__, __LINE__)
        end if
      end if
    end do
#else
    do j = this%half_lat_start_idx, this%half_lat_end_idx
      if (abs((this%vertex_area(j) - 2.0d0 * (this%subcell_area(2,j) + this%subcell_area(1,j+1))) / this%vertex_area(j)) > 1.0d-12) then
        call log_error('Failed to calculate subcell area!', __FILE__, __LINE__)
      end if
    end do
#endif

    total_area = 0.0d0
    do j = this%full_lat_start_idx_no_pole, this%full_lat_end_idx_no_pole
      total_area = total_area + this%lon_edge_area(j) * this%num_full_lon
    end do
    do j = this%half_lat_start_idx_no_pole, this%half_lat_end_idx_no_pole
      total_area = total_area + this%lat_edge_area(j) * this%num_full_lon
    end do
    if (abs((this%total_area - total_area) / this%total_area) > 1.0d-10) then
<<<<<<< HEAD
      print *, abs((this%total_area - total_area) / this%total_area)
=======
>>>>>>> 1da923c3
      call log_error('Failed to calculate edge area!', __FILE__, __LINE__)
    end if

    do j = this%full_lat_start_idx_no_pole, this%full_lat_end_idx_no_pole
      this%le_lon(j) = this%dlat * radius
      this%de_lon(j) = 2.0d0 * this%lon_edge_area(j) / this%le_lon(j)
    end do

    do j = this%half_lat_start_idx_no_pole, this%half_lat_end_idx_no_pole
      this%le_lat(j) = radius * this%half_cos_lat(j) * mesh%dlon
      this%de_lat(j) = 2.0d0 * this%lat_edge_area(j) / this%le_lat(j)
    end do

    !  ____________________                 ____________________                  ____________________                  ____________________                 
    ! |          |         |               |          |         |                |          |         |                |          |         |                
    ! |          |         |               |          |         |                |          |         |                |          |         |                
    ! |          |         |               |          |         |                |          |         |                |          |         |                
    ! |          |         |               |          |         |                |          |         |                |          |         |                
    ! |_____o____|____o____|   j           |_____o____|____*____|   j            |_____*____|____o____|   j            |_____o____|____o____|   j             
    ! |          |////|////|               |          |////|    |                |/////|    |         |                |     |    |         |                
    ! |          |/3//|/2//|               |          |////|    |                |/////|    |         |                |     |    |         |                
    ! |          x---------|   j           |          x---------|   j            |-----|----x         |   j            |-----|----x         |   j            
    ! |          |    |/1//|               |          |    |    |                |/////|////|         |                |     |////|         |                
    ! |_____o____|____*____|   j - 1       |_____o____|____o____|   j - 1        |_____o____|____o____|   j - 1        |_____*____|____o____|   j - 1        
    !       i    i   i+1                         i    i   i+1                          i    i   i+1                          i
    !
    !
    !       [ 1    As_1 + As_2 + As_3]
    ! w = - [--- - ------------------]
    !       [ 2        A_{i+1,j}     ]
    !
    !

    select case (tangent_wgt_scheme)
    case ('classic')
      do j = this%full_lat_start_idx_no_pole, this%full_lat_end_idx_no_pole
#ifdef V_POLE
        this%full_tangent_wgt(1,j) = this%le_lat(j  ) / this%de_lon(j) * 0.25d0
        this%full_tangent_wgt(2,j) = this%le_lat(j+1) / this%de_lon(j) * 0.25d0
#else
        this%full_tangent_wgt(1,j) = this%le_lat(j-1) / this%de_lon(j) * 0.25d0
        this%full_tangent_wgt(2,j) = this%le_lat(j  ) / this%de_lon(j) * 0.25d0
#endif
      end do

      do j = this%half_lat_start_idx_no_pole, this%half_lat_end_idx_no_pole
#ifdef V_POLE
        this%half_tangent_wgt(1,j) = this%le_lon(j-1) / this%de_lat(j) * 0.25d0
        this%half_tangent_wgt(2,j) = this%le_lon(j  ) / this%de_lat(j) * 0.25d0
#else
        this%half_tangent_wgt(1,j) = this%le_lon(j  ) / this%de_lat(j) * 0.25d0
        this%half_tangent_wgt(2,j) = this%le_lon(j+1) / this%de_lat(j) * 0.25d0
#endif
      end do
    case ('thuburn09')
      do j = this%full_lat_start_idx_no_pole, this%full_lat_end_idx_no_pole
#ifdef V_POLE
        this%full_tangent_wgt(1,j) = this%le_lat(j  ) / this%de_lon(j) * this%subcell_area(2,j  ) / this%cell_area(j  )
        this%full_tangent_wgt(2,j) = this%le_lat(j+1) / this%de_lon(j) * this%subcell_area(1,j  ) / this%cell_area(j  )
#else
        this%full_tangent_wgt(1,j) = this%le_lat(j-1) / this%de_lon(j) * this%subcell_area(2,j  ) / this%cell_area(j  )
        this%full_tangent_wgt(2,j) = this%le_lat(j  ) / this%de_lon(j) * this%subcell_area(1,j  ) / this%cell_area(j  )
#endif
      end do

      do j = this%half_lat_start_idx_no_pole, this%half_lat_end_idx_no_pole
#ifdef V_POLE
        this%half_tangent_wgt(1,j) = this%le_lon(j-1) / this%de_lat(j) * this%subcell_area(1,j-1) / this%cell_area(j-1)
        this%half_tangent_wgt(2,j) = this%le_lon(j  ) / this%de_lat(j) * this%subcell_area(2,j  ) / this%cell_area(j  )
#else
        this%half_tangent_wgt(1,j) = this%le_lon(j  ) / this%de_lat(j) * this%subcell_area(1,j  ) / this%cell_area(j  )
        this%half_tangent_wgt(2,j) = this%le_lon(j+1) / this%de_lat(j) * this%subcell_area(2,j+1) / this%cell_area(j+1)
#endif
      end do
    end select

    do j = this%full_lat_start_idx, this%full_lat_end_idx
      this%full_upwind_beta(j) = 4 / pi**2 * this%full_lat(j)**2
    end do
    do j = this%half_lat_start_idx, this%half_lat_end_idx
      this%half_upwind_beta(j) = 4 / pi**2 * this%half_lat(j)**2
    end do

    do j = this%full_lat_start_idx, this%full_lat_end_idx
      this%full_f(j) = 2.0_r8 * omega * this%full_sin_lat(j)
    end do
    do j = this%half_lat_start_idx, this%half_lat_end_idx
      this%half_f(j) = 2.0_r8 * omega * this%half_sin_lat(j)
    end do

    call log_notice('Mesh module is initialized.')

  end subroutine mesh_init

  logical function mesh_has_south_pole(this) result(res)

    class(mesh_type), intent(in) :: this

    res = this%start_lat == -0.5_r8 * pi

  end function mesh_has_south_pole

  logical function mesh_has_north_pole(this) result(res)

    class(mesh_type), intent(in) :: this

    res = this%end_lat == 0.5_r8 * pi

  end function mesh_has_north_pole

  logical function mesh_is_south_pole(this, j) result(res)

    class(mesh_type), intent(in) :: this
    integer, intent(in) :: j

    res = this%has_south_pole() .and. j == 1

  end function mesh_is_south_pole

  logical function mesh_is_north_pole(this, j) result(res)

    class(mesh_type), intent(in) :: this
    integer, intent(in) :: j

#ifdef V_POLE
    res = this%has_north_pole() .and. j == this%num_half_lat
#else
    res = this%has_north_pole() .and. j == this%num_full_lat
#endif

  end function mesh_is_north_pole

  logical function mesh_is_pole(this, j) result(res)

    class(mesh_type), intent(in) :: this
    integer, intent(in) :: j

    res = this%is_south_pole(j) .or. this%is_north_pole(j)

  end function mesh_is_pole

  logical function mesh_is_outside_full_lat(this, j) result(res)

    class(mesh_type), intent(in) :: this
    integer, intent(in) :: j

    res = j < 1 .or. j > this%num_full_lat

  end function mesh_is_outside_full_lat

  logical function mesh_is_outside_half_lat(this, j) result(res)

    class(mesh_type), intent(in) :: this
    integer, intent(in) :: j

    res = j < 1 .or. j > this%num_half_lat

  end function mesh_is_outside_half_lat

  subroutine mesh_final(this)

    type(mesh_type), intent(inout) :: this

    if (allocated(this%full_lon           )) deallocate(this%full_lon           )
    if (allocated(this%full_lat           )) deallocate(this%full_lat           )
    if (allocated(this%half_lon           )) deallocate(this%half_lon           )
    if (allocated(this%half_lat           )) deallocate(this%half_lat           )
    if (allocated(this%full_cos_lon       )) deallocate(this%full_cos_lon       )
    if (allocated(this%half_cos_lon       )) deallocate(this%half_cos_lon       )
    if (allocated(this%full_sin_lon       )) deallocate(this%full_sin_lon       )
    if (allocated(this%half_sin_lon       )) deallocate(this%half_sin_lon       )
    if (allocated(this%full_cos_lat       )) deallocate(this%full_cos_lat       )
    if (allocated(this%half_cos_lat       )) deallocate(this%half_cos_lat       )
    if (allocated(this%full_sin_lat       )) deallocate(this%full_sin_lat       )
    if (allocated(this%half_sin_lat       )) deallocate(this%half_sin_lat       )
    if (allocated(this%full_lon_deg       )) deallocate(this%full_lon_deg       )
    if (allocated(this%half_lon_deg       )) deallocate(this%half_lon_deg       )
    if (allocated(this%full_lat_deg       )) deallocate(this%full_lat_deg       )
    if (allocated(this%half_lat_deg       )) deallocate(this%half_lat_deg       )
    if (allocated(this%cell_area          )) deallocate(this%cell_area          )
    if (allocated(this%lon_edge_area      )) deallocate(this%lon_edge_area      )
    if (allocated(this%lon_edge_left_area )) deallocate(this%lon_edge_left_area )
    if (allocated(this%lon_edge_right_area)) deallocate(this%lon_edge_right_area)
    if (allocated(this%lat_edge_area      )) deallocate(this%lat_edge_area      )
    if (allocated(this%lat_edge_up_area   )) deallocate(this%lat_edge_up_area   )
    if (allocated(this%lat_edge_down_area )) deallocate(this%lat_edge_down_area )
    if (allocated(this%vertex_area        )) deallocate(this%vertex_area        )
    if (allocated(this%subcell_area       )) deallocate(this%subcell_area       )
    if (allocated(this%de_lon             )) deallocate(this%de_lon             )
    if (allocated(this%de_lat             )) deallocate(this%de_lat             )
    if (allocated(this%le_lat             )) deallocate(this%le_lat             )
    if (allocated(this%le_lon             )) deallocate(this%le_lon             )
    if (allocated(this%full_tangent_wgt   )) deallocate(this%full_tangent_wgt   )
    if (allocated(this%half_tangent_wgt   )) deallocate(this%half_tangent_wgt   )
    if (allocated(this%full_upwind_beta   )) deallocate(this%full_upwind_beta   )
    if (allocated(this%half_upwind_beta   )) deallocate(this%half_upwind_beta   )
    if (allocated(this%full_f             )) deallocate(this%full_f             )
    if (allocated(this%half_f             )) deallocate(this%half_f             )

  end subroutine mesh_final

  subroutine mesh_init_root()

    call mesh%init(num_lon, num_lat, halo_width=merge(maxval(reduce_factors), 1, maxval(reduce_factors) /= 0))

  end subroutine mesh_init_root

end module mesh_mod<|MERGE_RESOLUTION|>--- conflicted
+++ resolved
@@ -446,10 +446,6 @@
       total_area = total_area + this%lat_edge_area(j) * this%num_full_lon
     end do
     if (abs((this%total_area - total_area) / this%total_area) > 1.0d-10) then
-<<<<<<< HEAD
-      print *, abs((this%total_area - total_area) / this%total_area)
-=======
->>>>>>> 1da923c3
       call log_error('Failed to calculate edge area!', __FILE__, __LINE__)
     end if
 
