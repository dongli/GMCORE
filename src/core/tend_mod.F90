--- conflicted
+++ resolved
@@ -45,13 +45,8 @@
     call allocate_array(mesh, this%du     , half_lon=.true., full_lat=.true.)
     call allocate_array(mesh, this%dv     , full_lon=.true., half_lat=.true.)
     call allocate_array(mesh, this%dgd    , full_lon=.true., full_lat=.true.)
-<<<<<<< HEAD
     call allocate_array(mesh, this%qhu    , full_lon=.true., half_lat=.true.)
     call allocate_array(mesh, this%qhv    , half_lon=.true., full_lat=.true.)
-=======
-    call allocate_array(mesh, this%qhv    , half_lon=.true., full_lat=.true.)
-    call allocate_array(mesh, this%qhu    , full_lon=.true., half_lat=.true.)
->>>>>>> d84b142f
     call allocate_array(mesh, this%dpedlon, half_lon=.true., full_lat=.true.)
     call allocate_array(mesh, this%dkedlon, half_lon=.true., full_lat=.true.)
     call allocate_array(mesh, this%dpedlat, full_lon=.true., half_lat=.true.)
