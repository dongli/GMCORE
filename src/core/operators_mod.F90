--- conflicted
+++ resolved
@@ -253,117 +253,8 @@
     call wait_halo(state%async(async_pv_lon))
 !$OMP PARALLEL DO
 #ifdef V_POLE
-<<<<<<< HEAD
-    do j = mesh%full_lat_start_idx, mesh%full_lat_end_idx
-      if (reduced_mesh(j)%reduce_factor > 0) then
-        tend%qhv(:,j) = 0.0_r8
-        do move = 1, reduced_mesh(j)%reduce_factor
-          do i = reduced_mesh(j)%half_lon_start_idx, reduced_mesh(j)%half_lon_end_idx
-            reduced_tend(j)%qhv(i) = (                    &
-              reduced_mesh(j)%full_tangent_wgt(1,0) * (   &
-                reduced_state(j)%mf_lat_n(i  ,0,move) * ( &
-                  reduced_state(j)%pv_lon(i  ,0,move) +   &
-                  reduced_state(j)%pv_lat(i  ,0,move)     &
-                ) +                                       &
-                reduced_state(j)%mf_lat_n(i+1,0,move) * ( &
-                  reduced_state(j)%pv_lon(i  ,0,move) +   &
-                  reduced_state(j)%pv_lat(i+1,0,move)     &
-                )                                         &
-              ) +                                         &
-              reduced_mesh(j)%full_tangent_wgt(2,0) * (   &
-                reduced_state(j)%mf_lat_n(i  ,1,move) * ( &
-                  reduced_state(j)%pv_lon(i  ,0,move) +   &
-                  reduced_state(j)%pv_lat(i  ,1,move)     &
-                ) +                                       &
-                reduced_state(j)%mf_lat_n(i+1,1,move) * ( &
-                  reduced_state(j)%pv_lon(i  ,0,move) +   &
-                  reduced_state(j)%pv_lat(i+1,1,move)     &
-                )                                         &
-              )                                           &
-            ) * 0.5_r8
-          end do
-          call reduce_append_array(move, reduced_mesh(j), reduced_tend(j)%qhv, mesh, tend%qhv(:,j))
-        end do
-        call parallel_overlay_inner_halo(mesh, tend%qhv(:,j), left_halo=.true.)
-      else
-        do i = mesh%half_lon_start_idx, mesh%half_lon_end_idx
-          if (coriolis_scheme == 1) then
-            tend%qhv(i,j) = (                                                           &
-              mesh%full_tangent_wgt(1,j) * (                                            &
-                state%mf_lat_n(i  ,j  ) * (state%pv_lon(i,j) + state%pv_lat(i  ,j  )) + &
-                state%mf_lat_n(i+1,j  ) * (state%pv_lon(i,j) + state%pv_lat(i+1,j  ))   &
-              ) +                                                                       &
-              mesh%full_tangent_wgt(2,j) * (                                            &
-                state%mf_lat_n(i  ,j+1) * (state%pv_lon(i,j) + state%pv_lat(i  ,j+1)) + &
-                state%mf_lat_n(i+1,j+1) * (state%pv_lon(i,j) + state%pv_lat(i+1,j+1))   &
-              )                                                                         &
-            ) * 0.5_r8
-          else if (coriolis_scheme == 2) then
-            tend%qhv(i,j) = state%mf_lon_t(i,j) * state%pv_lon(i,j)
-          end if
-        end do
-      end if
-    end do
-#else
-    do j = mesh%full_lat_start_idx_no_pole, mesh%full_lat_end_idx_no_pole
-      if (reduced_mesh(j)%reduce_factor > 0) then
-        tend%qhv(:,j) = 0.0_r8
-        do move = 1, reduced_mesh(j)%reduce_factor
-          do i = reduced_mesh(j)%half_lon_start_idx, reduced_mesh(j)%half_lon_end_idx
-            reduced_tend(j)%qhv(i) = (                     &
-              reduced_mesh(j)%full_tangent_wgt(1,0) * (    &
-                reduced_state(j)%mf_lat_n(i  ,-1,move) * ( &
-                  reduced_state(j)%pv_lon(i  , 0,move) +   &
-                  reduced_state(j)%pv_lat(i  ,-1,move)     &
-                ) +                                        &
-                reduced_state(j)%mf_lat_n(i+1,-1,move) * ( &
-                  reduced_state(j)%pv_lon(i  , 0,move) +   &
-                  reduced_state(j)%pv_lat(i+1,-1,move)     &
-                )                                          &
-              ) +                                          &
-              reduced_mesh(j)%full_tangent_wgt(2,0) * (    &
-                reduced_state(j)%mf_lat_n(i  , 0,move) * ( &
-                  reduced_state(j)%pv_lon(i  , 0,move) +   &
-                  reduced_state(j)%pv_lat(i  , 0,move)     &
-                ) +                                        &
-                reduced_state(j)%mf_lat_n(i+1, 0,move) * ( &
-                  reduced_state(j)%pv_lon(i  , 0,move) +   &
-                  reduced_state(j)%pv_lat(i+1, 0,move)     &
-                )                                          &
-              )                                            &
-            ) * 0.5_r8
-          end do
-          call reduce_append_array(move, reduced_mesh(j), reduced_tend(j)%qhv, mesh, tend%qhv(:,j))
-        end do
-        call parallel_overlay_inner_halo(mesh, tend%qhv(:,j), left_halo=.true.)
-      else
-        do i = mesh%half_lon_start_idx, mesh%half_lon_end_idx
-          if (coriolis_scheme == 1) then
-            tend%qhv(i,j) = (                                                           &
-              mesh%full_tangent_wgt(1,j) * (                                            &
-                state%mf_lat_n(i  ,j-1) * (state%pv_lon(i,j) + state%pv_lat(i  ,j-1)) + &
-                state%mf_lat_n(i+1,j-1) * (state%pv_lon(i,j) + state%pv_lat(i+1,j-1))   &
-              ) +                                                                       &
-              mesh%full_tangent_wgt(2,j) * (                                            &
-                state%mf_lat_n(i  ,j  ) * (state%pv_lon(i,j) + state%pv_lat(i  ,j  )) + &
-                state%mf_lat_n(i+1,j  ) * (state%pv_lon(i,j) + state%pv_lat(i+1,j  ))   &
-              )                                                                         &
-            ) * 0.5_r8
-          else if (coriolis_scheme == 2) then
-            tend%qhv(i,j) = state%mf_lon_t(i,j) * state%pv_lon(i,j)
-          end if 
-        end do
-      end if
-    end do
-#endif
-
-#ifdef V_POLE
-    do j = mesh%half_lat_start_idx_no_pole, mesh%half_lat_end_idx_no_pole
-      if (reduced_mesh(j-1)%reduce_factor > 0) then
-=======
     do j = mesh%half_lat_ibeg_no_pole, mesh%half_lat_iend_no_pole
       if (block%reduced_mesh(j-1)%reduce_factor > 0) then
->>>>>>> 64f5529a
         tend%qhu(:,j) = 0.0_r8
         do move = 1, block%reduced_mesh(j-1)%reduce_factor
           call wait_halo(block%reduced_state(j-1)%async(async_pv_lon,0,move))
@@ -385,8 +276,7 @@
         end do
         call overlay_inner_halo(block, tend%qhu(:,j), west_halo=.true.)
       else
-<<<<<<< HEAD
-        do i = mesh%full_lon_start_idx, mesh%full_lon_end_idx
+        do i = mesh%full_lon_ibeg, mesh%full_lon_iend
           if (coriolis_scheme == 1) then
             tend%qhu(i,j) = ( &
               mesh%half_tangent_wgt(1,j) * (                                            &
@@ -394,18 +284,9 @@
                 state%mf_lon_n(i  ,j-1) * (state%pv_lat(i,j) + state%pv_lon(i  ,j-1))   &
               )                                                                         &
             ) * 0.5_r8
-          else if (coriolis_scheme == 2) then
+          else if (coriolis_scheme ==2) then
             tend%qhu(i,j) = state%mf_lat_t(i,j) * state%pv_lat(i,j)
           end if 
-=======
-        do i = mesh%full_lon_ibeg, mesh%full_lon_iend
-          tend%qhu(i,j) = ( &
-            mesh%half_tangent_wgt(1,j) * (                                            &
-              state%mf_lon_n(i-1,j-1) * (state%pv_lat(i,j) + state%pv_lon(i-1,j-1)) + &
-              state%mf_lon_n(i  ,j-1) * (state%pv_lat(i,j) + state%pv_lon(i  ,j-1))   &
-            )                                                                         &
-          ) * 0.5_r8
->>>>>>> 64f5529a
         end do
       end if
       if (block%reduced_mesh(j)%reduce_factor > 0) then
@@ -430,8 +311,7 @@
         end do
         call overlay_inner_halo(block, tend%qhu(:,j), west_halo=.true.)
       else
-<<<<<<< HEAD
-        do i = mesh%full_lon_start_idx, mesh%full_lon_end_idx
+        do i = mesh%full_lon_ibeg, mesh%full_lon_iend
           if (coriolis_scheme == 1) then
             tend%qhu(i,j) = tend%qhu(i,j) + (                                           &
               mesh%half_tangent_wgt(2,j) * (                                            &
@@ -442,15 +322,6 @@
           else if (coriolis_scheme == 2) then
             tend%qhu(i,j) = state%mf_lat_t(i,j) * state%pv_lat(i,j)
           end if 
-=======
-        do i = mesh%full_lon_ibeg, mesh%full_lon_iend
-          tend%qhu(i,j) = tend%qhu(i,j) + (                                           &
-            mesh%half_tangent_wgt(2,j) * (                                            &
-              state%mf_lon_n(i-1,j  ) * (state%pv_lat(i,j) + state%pv_lon(i-1,j  )) + &
-              state%mf_lon_n(i  ,j  ) * (state%pv_lat(i,j) + state%pv_lon(i  ,j  ))   &
-            )                                                                         &
-          ) * 0.5_r8
->>>>>>> 64f5529a
         end do
       end if
     end do
@@ -478,8 +349,7 @@
         end do
         call overlay_inner_halo(block, tend%qhu(:,j), west_halo=.true.)
       else
-<<<<<<< HEAD
-        do i = mesh%full_lon_start_idx, mesh%full_lon_end_idx
+        do i = mesh%full_lon_ibeg, mesh%full_lon_iend
           if (coriolis_scheme == 1) then
             tend%qhu(i,j) = (                                                         &
               mesh%half_tangent_wgt(1,j) * (                                          &
@@ -490,15 +360,6 @@
           elseif(coriolis_scheme == 2) then
             tend%qhu(i,j) = state%mf_lat_t(i,j) * state%pv_lat(i,j)
           end if 
-=======
-        do i = mesh%full_lon_ibeg, mesh%full_lon_iend
-          tend%qhu(i,j) = (                                                         &
-            mesh%half_tangent_wgt(1,j) * (                                          &
-              state%mf_lon_n(i-1,j  ) * (state%pv_lat(i,j) + state%pv_lon(i-1,j)) + &
-              state%mf_lon_n(i  ,j  ) * (state%pv_lat(i,j) + state%pv_lon(i  ,j))   &
-            )                                                                       &
-          ) * 0.5_r8
->>>>>>> 64f5529a
         end do
       end if
       if (block%reduced_mesh(j+1)%reduce_factor > 0) then
@@ -523,8 +384,7 @@
         end do
         call overlay_inner_halo(block, tend%qhu(:,j), west_halo=.true.)
       else
-<<<<<<< HEAD
-        do i = mesh%full_lon_start_idx, mesh%full_lon_end_idx
+        do i = mesh%full_lon_ibeg, mesh%full_lon_iend
           if (coriolis_scheme == 1) then
             tend%qhu(i,j) = tend%qhu(i,j) + (                                           &
               mesh%half_tangent_wgt(2,j) * (                                            &
@@ -535,15 +395,6 @@
           else if (coriolis_scheme == 2) then 
             tend%qhu(i,j) = state%mf_lat_t(i,j) * state%pv_lat(i,j)
           end if 
-=======
-        do i = mesh%full_lon_ibeg, mesh%full_lon_iend
-          tend%qhu(i,j) = tend%qhu(i,j) + (                                           &
-            mesh%half_tangent_wgt(2,j) * (                                            &
-              state%mf_lon_n(i-1,j+1) * (state%pv_lat(i,j) + state%pv_lon(i-1,j+1)) + &
-              state%mf_lon_n(i  ,j+1) * (state%pv_lat(i,j) + state%pv_lon(i  ,j+1))   &
-            )                                                                         &
-          ) * 0.5_r8
->>>>>>> 64f5529a
         end do
       end if
     end do
@@ -588,16 +439,20 @@
         call overlay_inner_halo(block, tend%qhv(:,j), west_halo=.true.)
       else
         do i = mesh%half_lon_ibeg, mesh%half_lon_iend
-          tend%qhv(i,j) = (                                                           &
-            mesh%full_tangent_wgt(1,j) * (                                            &
-              state%mf_lat_n(i  ,j  ) * (state%pv_lon(i,j) + state%pv_lat(i  ,j  )) + &
-              state%mf_lat_n(i+1,j  ) * (state%pv_lon(i,j) + state%pv_lat(i+1,j  ))   &
-            ) +                                                                       &
-            mesh%full_tangent_wgt(2,j) * (                                            &
-              state%mf_lat_n(i  ,j+1) * (state%pv_lon(i,j) + state%pv_lat(i  ,j+1)) + &
-              state%mf_lat_n(i+1,j+1) * (state%pv_lon(i,j) + state%pv_lat(i+1,j+1))   &
-            )                                                                         &
-          ) * 0.5_r8
+          if (coriolis_scheme == 1) then
+            tend%qhv(i,j) = (                                                           &
+              mesh%full_tangent_wgt(1,j) * (                                            &
+                state%mf_lat_n(i  ,j  ) * (state%pv_lon(i,j) + state%pv_lat(i  ,j  )) + &
+                state%mf_lat_n(i+1,j  ) * (state%pv_lon(i,j) + state%pv_lat(i+1,j  ))   &
+              ) +                                                                       &
+              mesh%full_tangent_wgt(2,j) * (                                            &
+                state%mf_lat_n(i  ,j+1) * (state%pv_lon(i,j) + state%pv_lat(i  ,j+1)) + &
+                state%mf_lat_n(i+1,j+1) * (state%pv_lon(i,j) + state%pv_lat(i+1,j+1))   &
+              )                                                                         &
+            ) * 0.5_r8
+          elseif (coriolis_scheme == 2) then
+            tend%qhv(i,j) = state%mf_lon_t(i,j) * state%pv_lon(i,j)
+          end if
         end do
       end if
     end do
@@ -637,6 +492,7 @@
         call overlay_inner_halo(block, tend%qhv(:,j), west_halo=.true.)
       else
         do i = mesh%half_lon_ibeg, mesh%half_lon_iend
+          if (coriolis_scheme == 1) then
           tend%qhv(i,j) = (                                                           &
             mesh%full_tangent_wgt(1,j) * (                                            &
               state%mf_lat_n(i  ,j-1) * (state%pv_lon(i,j) + state%pv_lat(i  ,j-1)) + &
@@ -647,6 +503,9 @@
               state%mf_lat_n(i+1,j  ) * (state%pv_lon(i,j) + state%pv_lat(i+1,j  ))   &
             )                                                                         &
           ) * 0.5_r8
+          elseif (coriolis_scheme == 2) then
+            tend%qhv(i,j) = state%mf_lon_t(i,j) * state%pv_lon(i,j)
+          end if 
         end do
       end if
     end do
