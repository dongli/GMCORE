module pv_mod

  use const_mod
  use namelist_mod
  use mesh_mod
  use state_mod
  use block_mod
  use parallel_mod

  implicit none

  private

  public calc_pv_vtx
  public calc_pv_edge_midpoint
  public calc_pv_edge_apvm

contains

  subroutine calc_pv_vtx(block, state)

    type(block_type), intent(in) :: block
    type(state_type), intent(inout) :: state

    type(mesh_type), pointer :: mesh
    real(r8) pole
    integer i, j

    mesh => state%mesh

    do j = mesh%half_lat_ibeg_no_pole, mesh%half_lat_iend_no_pole
      do i = mesh%half_lon_ibeg, mesh%half_lon_iend
#ifdef V_POLE
        state%pv(i,j) = (                                                              &
          (                                                                           &
            state%u(i  ,j-1) * mesh%de_lon(j-1) - state%u(i  ,j  ) * mesh%de_lon(j  ) + &
            state%v(i+1,j  ) * mesh%de_lat(j  ) - state%v(i  ,j  ) * mesh%de_lat(j  )   &
          ) / mesh%vertex_area(j) + mesh%half_f(j)                                    &
        ) / state%m_vtx(i,j)
#else
        state%pv(i,j) = (                                                              &
          (                                                                           &
            state%u(i  ,j  ) * mesh%de_lon(j  ) - state%u(i  ,j+1) * mesh%de_lon(j+1) + &
            state%v(i+1,j  ) * mesh%de_lat(j  ) - state%v(i  ,j  ) * mesh%de_lat(j  )   &
          ) / mesh%vertex_area(j) + mesh%half_f(j)                                    &
        ) / state%m_vtx(i,j)
#endif
      end do
    end do
#ifdef V_POLE
    if (mesh%has_south_pole()) then
      j = mesh%half_lat_ibeg
      pole = 0.0_r8
      do i = mesh%half_lon_ibeg, mesh%half_lon_iend
        pole = pole - state%u(i,j) * mesh%de_lon(j)
      end do
      call zonal_sum(proc%zonal_comm, pole)
      pole = pole / mesh%num_half_lon / mesh%vertex_area(j)
      do i = mesh%half_lon_ibeg, mesh%half_lon_iend
        state%pv(i,j) = (pole + mesh%half_f(j)) / state%m_vtx(i,j)
      end do
    end if
    if (mesh%has_north_pole()) then
      j = mesh%half_lat_iend
      pole = 0.0_r8
      do i = mesh%half_lon_ibeg, mesh%half_lon_iend
        pole = pole + state%u(i,j-1) * mesh%de_lon(j-1)
      end do
      call zonal_sum(proc%zonal_comm, pole)
      pole = pole / mesh%num_half_lon / mesh%vertex_area(j)
      do i = mesh%half_lon_ibeg, mesh%half_lon_iend
        state%pv(i,j) = (pole + mesh%half_f(j)) / state%m_vtx(i,j)
      end do
    end if
#else
    if (pv_pole_stokes) then
      ! Special treatment of vorticity around Poles
      if (mesh%has_south_pole()) then
        j = mesh%half_lat_ibeg
        pole = 0.0_r8
        do i = mesh%half_lon_ibeg, mesh%half_lon_iend
          pole = pole - state%u(i,j+1) * mesh%de_lon(j+1)
        end do
        call zonal_sum(proc%zonal_comm, pole)
        pole = pole / mesh%num_half_lon / mesh%vertex_area(j)
        do i = mesh%half_lon_ibeg, mesh%half_lon_iend
          state%pv(i,j) = (pole + mesh%half_f(j)) / state%m_vtx(i,j)
        end do
      end if
      if (mesh%has_north_pole()) then
        j = mesh%half_lat_iend
        pole = 0.0_r8
        do i = mesh%half_lon_ibeg, mesh%half_lon_iend
          pole = pole + state%u(i,j) * mesh%de_lon(j)
        end do
        call zonal_sum(proc%zonal_comm, pole)
        pole = pole / mesh%num_half_lon / mesh%vertex_area(j)
        do i = mesh%half_lon_ibeg, mesh%half_lon_iend
          state%pv(i,j) = (pole + mesh%half_f(j)) / state%m_vtx(i,j)
        end do
      end if
    end if
#endif
    call fill_halo(block, state%pv, full_lon=.false., full_lat=.false.)

  end subroutine calc_pv_vtx

  subroutine calc_dpv_edge(block, state)

    type(block_type), intent(in) :: block
    type(state_type), intent(inout) :: state

    type(mesh_type), pointer :: mesh
    integer i, j

    mesh => state%mesh

    ! Tangent pv difference
    do j = mesh%half_lat_ibeg_no_pole, mesh%half_lat_iend_no_pole
      do i = mesh%full_lon_ibeg, mesh%full_lon_iend
        state%dpv_lat_t(i,j) = state%pv(i,j) - state%pv(i-1,j)
      end do
    end do
    call fill_halo(block, state%dpv_lat_t, full_lon=.true., full_lat=.false.)

    do j = mesh%full_lat_ibeg_no_pole, mesh%full_lat_iend_no_pole
      do i = mesh%half_lon_ibeg, mesh%half_lon_iend
#ifdef V_POLE
        state%dpv_lon_t(i,j) = state%pv(i,j+1) - state%pv(i,j)
#else
        state%dpv_lon_t(i,j) = state%pv(i,j) - state%pv(i,j-1)
#endif
      end do
    end do
    call fill_halo(block, state%dpv_lon_t, full_lon=.false., full_lat=.true.)

    ! Normal pv difference
    do j = mesh%half_lat_ibeg_no_pole, mesh%half_lat_iend_no_pole
      do i = mesh%full_lon_ibeg, mesh%full_lon_iend
#ifdef V_POLE
        state%dpv_lat_n(i,j) = 0.25_r8 * (state%dpv_lon_t(i-1,j-1) + state%dpv_lon_t(i,j-1) + &
                                          state%dpv_lon_t(i-1,j  ) + state%dpv_lon_t(i,j  ))
#else
        state%dpv_lat_n(i,j) = 0.25_r8 * (state%dpv_lon_t(i-1,j  ) + state%dpv_lon_t(i,j  ) + &
                                          state%dpv_lon_t(i-1,j+1) + state%dpv_lon_t(i,j+1))
#endif
      end do
    end do

    do j = mesh%full_lat_ibeg_no_pole, mesh%full_lat_iend_no_pole
      do i = mesh%half_lon_ibeg, mesh%half_lon_iend
#ifdef V_POLE
        state%dpv_lon_n(i,j) = 0.25_r8 * (state%dpv_lat_t(i,j  ) + state%dpv_lat_t(i+1,j  ) + &
                                          state%dpv_lat_t(i,j+1) + state%dpv_lat_t(i+1,j+1))
#else
        state%dpv_lon_n(i,j) = 0.25_r8 * (state%dpv_lat_t(i,j-1) + state%dpv_lat_t(i+1,j-1) + &
                                          state%dpv_lat_t(i,j  ) + state%dpv_lat_t(i+1,j  ))
#endif
      end do
    end do

  end subroutine calc_dpv_edge

  subroutine calc_pv_edge_midpoint(block, state)

    type(block_type), intent(in) :: block
    type(state_type), intent(inout) :: state

    type(mesh_type), pointer :: mesh
    integer i, j

    mesh => state%mesh

    do j = mesh%half_lat_ibeg, mesh%half_lat_iend
      do i = mesh%full_lon_ibeg, mesh%full_lon_iend
        state%pv_lat(i,j) = 0.5_r8 * (state%pv(i-1,j) + state%pv(i,j))
      end do 
    end do 
<<<<<<< HEAD
    call fill_halo(block, state%pv_lon, full_lon=.false., full_lat=.true.)
=======
    call parallel_fill_halo(mesh, state%pv_lat)
>>>>>>> cd30ac20

    do j = mesh%full_lat_ibeg_no_pole, mesh%full_lat_iend_no_pole
      do i = mesh%half_lon_ibeg, mesh%half_lon_iend
#ifdef V_POLE
        state%pv_lon(i,j) = 0.5_r8 * (state%pv(i,j) + state%pv(i,j+1))
#else
        state%pv_lon(i,j) = 0.5_r8 * (state%pv(i,j) + state%pv(i,j-1))
#endif
      end do 
    end do 
<<<<<<< HEAD
    call fill_halo(block, state%pv_lat, full_lon=.true., full_lat=.false.)
=======
    call parallel_fill_halo(mesh, state%pv_lon)
>>>>>>> cd30ac20

  end subroutine calc_pv_edge_midpoint

  subroutine calc_pv_edge_apvm(block, state, dt)

    type(block_type), intent(in) :: block
    type(state_type), intent(inout) :: state
    real(r8), intent(in) :: dt

    type(mesh_type), pointer :: mesh
    real(r8) u, v, le, de
    integer i, j

    call calc_dpv_edge(block, state)

    mesh => state%mesh

    do j = mesh%half_lat_ibeg_no_pole, mesh%half_lat_iend_no_pole
      le = mesh%le_lat(j)
      de = mesh%de_lat(j)
      do i = mesh%full_lon_ibeg, mesh%full_lon_iend
        u = state%mf_lat_t(i,j) / state%m_lat(i,j)
        v = state%v(i,j)
        state%pv_lat(i,j) = 0.5_r8 * (state%pv(i,j) + state%pv(i-1,j)) - &
          0.5_r8 * (u * state%dpv_lat_t(i,j) / le + v * state%dpv_lat_n(i,j) / de) * dt
      end do
    end do
#ifdef V_POLE
    state%pv_lat(:,mesh%half_lat_ibeg) = state%pv(:,mesh%half_lat_ibeg)
    state%pv_lat(:,mesh%half_lat_iend  ) = state%pv(:,mesh%half_lat_iend  )
#endif
    call fill_halo(block, state%pv_lat, full_lon=.true., full_lat=.false.)

    do j = mesh%full_lat_ibeg_no_pole, mesh%full_lat_iend_no_pole
      le = mesh%le_lon(j)
      de = mesh%de_lon(j)
      do i = mesh%half_lon_ibeg, mesh%half_lon_iend
        u = state%u(i,j)
        v = state%mf_lon_t(i,j) / state%m_lon(i,j)
#ifdef V_POLE
        state%pv_lon(i,j) = 0.5_r8 * (state%pv(i,j+1) + state%pv(i,j)) - &
          0.5_r8 * (u * state%dpv_lon_n(i,j) / de + v * state%dpv_lon_t(i,j) / le) * dt
#else
        state%pv_lon(i,j) = 0.5_r8 * (state%pv(i,j-1) + state%pv(i,j)) - &
          0.5_r8 * (u * state%dpv_lon_n(i,j) / de + v * state%dpv_lon_t(i,j) / le) * dt
#endif
      end do
    end do
    call fill_halo(block, state%pv_lon, full_lon=.false., full_lat=.true.)

  end subroutine calc_pv_edge_apvm

end module pv_mod<|MERGE_RESOLUTION|>--- conflicted
+++ resolved
@@ -176,11 +176,7 @@
         state%pv_lat(i,j) = 0.5_r8 * (state%pv(i-1,j) + state%pv(i,j))
       end do 
     end do 
-<<<<<<< HEAD
-    call fill_halo(block, state%pv_lon, full_lon=.false., full_lat=.true.)
-=======
-    call parallel_fill_halo(mesh, state%pv_lat)
->>>>>>> cd30ac20
+    call fill_halo(block, state%pv_lat, full_lon=.false., full_lat=.true.)
 
     do j = mesh%full_lat_ibeg_no_pole, mesh%full_lat_iend_no_pole
       do i = mesh%half_lon_ibeg, mesh%half_lon_iend
@@ -191,11 +187,7 @@
 #endif
       end do 
     end do 
-<<<<<<< HEAD
-    call fill_halo(block, state%pv_lat, full_lon=.true., full_lat=.false.)
-=======
-    call parallel_fill_halo(mesh, state%pv_lon)
->>>>>>> cd30ac20
+    call fill_halo(block, state%pv_lon, full_lon=.true., full_lat=.false.)
 
   end subroutine calc_pv_edge_midpoint
 
@@ -225,7 +217,7 @@
     end do
 #ifdef V_POLE
     state%pv_lat(:,mesh%half_lat_ibeg) = state%pv(:,mesh%half_lat_ibeg)
-    state%pv_lat(:,mesh%half_lat_iend  ) = state%pv(:,mesh%half_lat_iend  )
+    state%pv_lat(:,mesh%half_lat_iend) = state%pv(:,mesh%half_lat_iend)
 #endif
     call fill_halo(block, state%pv_lat, full_lon=.true., full_lat=.false.)
 
