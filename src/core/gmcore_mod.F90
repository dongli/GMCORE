module gmcore_mod

  use flogger
  use const_mod
  use namelist_mod
  use parallel_mod
  use time_mod, dt => dt_in_seconds, old => old_time_idx, new => new_time_idx
  use history_mod
  use mesh_mod
  use state_mod
  use static_mod
  use tend_mod
  use operators_mod
  use reduce_mod
  use debug_mod
  use damp_mod

  implicit none

  private

  public gmcore_init
  public gmcore_run
  public gmcore_final

  integer, parameter :: csp2      = 1
  integer, parameter :: all_pass  = 0
  integer, parameter :: slow_pass = 1
  integer, parameter :: fast_pass = 2

  interface
    subroutine integrator_interface(dt, static, tends, states, old, new, pass)
      import r8, static_type, tend_type, state_type
      real(r8)         , intent(in   ) :: dt
      type(static_type), intent(in   ) :: static
      type(tend_type  ), intent(inout) :: tends (:)
      type(state_type ), intent(inout) :: states(:)
      integer          , intent(in   ) :: old
      integer          , intent(in   ) :: new
      integer          , intent(in   ) :: pass
    end subroutine integrator_interface

    subroutine splitter_interface(dt, static, tends, states)
      import r8, static_type, tend_type, state_type
      real(r8)         , intent(in   ) :: dt
      type(static_type), intent(in   ) :: static
      type(tend_type  ), intent(inout) :: tends (:)
      type(state_type ), intent(inout) :: states(:)
    end subroutine splitter_interface
  end interface

  procedure(integrator_interface), pointer :: integrator
  procedure(splitter_interface), pointer :: splitter

  real(r8) :: damp_t0 = -1

contains

  subroutine gmcore_init()

    call log_init()
    call parallel_init()
    call time_init()
    call mesh_init_root()
    call state_init_root()
    call static_init_root()
    call tend_init_root()
    call history_init()
    call reduce_init()

    select case (time_scheme)
    case ('pc2')
      integrator => predict_correct
    case ('rk3')
      integrator => runge_kutta_3rd
    case ('rk4')
      integrator => runge_kutta_4th
    case default
      integrator => predict_correct
      call log_notice('Use pc2 integrator.')
    end select

    select case (split_scheme)
    case ('csp2')
      splitter => csp2_splitting
    case default
      splitter => no_splitting
      call log_notice('No fast-slow split.')
    end select

    call time_add_alert('print', hours=1.0_r8)

  end subroutine gmcore_init

  subroutine gmcore_run()

    call calc_m_lon_m_lat(states(old))
    call calc_m_vtx(states(old))
    call operators_prepare(states(old))
    call diagnose(states(old))
    call output(states(old), tends(old))
    call log_print_diag(curr_time%isoformat())

    do while (.not. time_is_finished())
      call time_integrate(dt, static, tends, states)
      if (time_is_alerted('print')) call log_print_diag(curr_time%isoformat())
      call time_advance()
      call diagnose(states(old))
      if (states(old)%total_pe > states(new)%total_pe) damp_t0 = elapsed_seconds
      call output(states(old), tends(old))
    end do

  end subroutine gmcore_run

  subroutine gmcore_final()

    call parallel_final()
    call reduce_final()

  end subroutine gmcore_final

  subroutine output(state, tend)

    type(state_type), intent(in) :: state
    type(tend_type ), intent(in) :: tend

    if (time_is_alerted('history_write')) then
      call history_write_state(static, state)
      call history_write_debug(static, state, tend)
    end if

  end subroutine output

  subroutine diagnose(state)

    type(state_type), intent(inout) :: state

    type(mesh_type), pointer :: mesh
    integer i, j
    ! real(r8) cfl

    mesh => state%mesh

    state%total_m = 0.0_r8
    do j = mesh%full_lat_start_idx, mesh%full_lat_end_idx
      do i = mesh%full_lon_start_idx, mesh%full_lon_end_idx
        state%total_m = state%total_m + state%gd(i,j) * mesh%cell_area(j)
      end do
    end do

    state%total_ke = 0.0_r8
    do j = mesh%full_lat_start_idx_no_pole, mesh%full_lat_end_idx_no_pole
      do i = mesh%half_lon_start_idx, mesh%half_lon_end_idx
        state%total_ke = state%total_ke + state%mf_lon_n(i,j) * state%u(i,j) * mesh%lon_edge_area(j) * 2
      end do
    end do
    do j = mesh%half_lat_start_idx_no_pole, mesh%half_lat_end_idx_no_pole
      do i = mesh%full_lon_start_idx, mesh%full_lon_end_idx
        state%total_ke = state%total_ke + state%mf_lat_n(i,j) * state%v(i,j) * mesh%lat_edge_area(j) * 2
      end do
    end do
    state%total_e = state%total_ke
    do j = mesh%full_lat_start_idx, mesh%full_lat_end_idx
      do i = mesh%full_lon_start_idx, mesh%full_lon_end_idx
        state%total_e = state%total_e + (state%gd(i,j)**2 / g + state%gd(i,j) * static%ghs(i,j) / g) * mesh%cell_area(j)
      end do
    end do

    state%total_av = 0.0_r8
    do j = mesh%half_lat_start_idx, mesh%half_lat_end_idx
      do i = mesh%half_lon_start_idx, mesh%half_lon_end_idx
        state%total_av = state%total_av + state%m_vtx(i,j) * state%pv(i,j) * mesh%vertex_area(j)
      end do
    end do

    state%total_pe = 0.0_r8
    do j = mesh%half_lat_start_idx, mesh%half_lat_end_idx
      do i = mesh%half_lon_start_idx, mesh%half_lon_end_idx
        state%total_pe = state%total_pe + state%m_vtx(i,j) * state%pv(i,j)**2 * 0.5_r8 * mesh%vertex_area(j)
      end do
    end do

    ! do j = mesh%full_lat_start_idx_no_pole, mesh%full_lat_end_idx_no_pole
    !   cfl = 0.0_r8
    !   if (reduced_mesh(j)%reduce_factor > 0) then
    !     do i = mesh%full_lon_start_idx, mesh%full_lon_end_idx
    !       cfl = max(dt / fast_cycles * sqrt(state%gd(i,j) + static%ghs(i,j)) / reduced_mesh(j)%de_lon(0), cfl)
    !     end do
    !   else
    !     do i = mesh%full_lon_start_idx, mesh%full_lon_end_idx
    !       cfl = max(dt / fast_cycles * sqrt(state%gd(i,j) + static%ghs(i,j)) / mesh%de_lon(j), cfl)
    !     end do
    !   end if
    !   if (cfl > 0.5) then
    !     print *, j, cfl
    !   end if
    ! end do

    call log_add_diag('total_m' , state%total_m )
    call log_add_diag('total_e' , state%total_e )
    call log_add_diag('total_pe', state%total_pe)

  end subroutine diagnose

  subroutine space_operators(static, state, tend, dt, pass)

    type(static_type), intent(in   ) :: static
    type(state_type) , intent(inout) :: state
    type(tend_type)  , intent(inout) :: tend
    real(r8)         , intent(in   ) :: dt
    integer          , intent(in   ) :: pass

    type(mesh_type), pointer :: mesh
    integer i, j

    call operators_prepare(state)
    call reduce_run(state, dt)

    mesh => state%mesh

    select case (pass)
    case (all_pass)
      call calc_qhu_qhv(state, tend, dt)
      call calc_dkedlon_dkedlat(state, tend, dt)
      call calc_dpedlon_dpedlat(static, state, tend, dt)
      call calc_dmfdlon_dmfdlat(state, tend, dt)

      do j = mesh%full_lat_start_idx_no_pole, mesh%full_lat_end_idx_no_pole
        do i = mesh%half_lon_start_idx, mesh%half_lon_end_idx
          tend%du(i,j) =   tend%qhv(i,j) - tend%dpedlon(i,j) - tend%dkedlon(i,j)
        end do
      end do

      do j = mesh%half_lat_start_idx_no_pole, mesh%half_lat_end_idx_no_pole
        do i = mesh%full_lon_start_idx, mesh%full_lon_end_idx
          tend%dv(i,j) = - tend%qhu(i,j) - tend%dpedlat(i,j) - tend%dkedlat(i,j)
        end do
      end do

      do j = mesh%full_lat_start_idx, mesh%full_lat_end_idx
        do i = mesh%full_lon_start_idx, mesh%full_lon_end_idx
          tend%dgd(i,j) = - (tend%dmfdlon(i,j) + tend%dmfdlat(i,j)) * g
        end do
      end do
    case (slow_pass)
      call calc_qhu_qhv(state, tend, dt)

      do j = mesh%full_lat_start_idx_no_pole, mesh%full_lat_end_idx_no_pole
        do i = mesh%half_lon_start_idx, mesh%half_lon_end_idx
          tend%du(i,j) =   tend%qhv(i,j)
        end do
      end do

      do j = mesh%half_lat_start_idx_no_pole, mesh%half_lat_end_idx_no_pole
        do i = mesh%full_lon_start_idx, mesh%full_lon_end_idx
          tend%dv(i,j) = - tend%qhu(i,j)
        end do
      end do

      tend%dgd = 0.0_r8
    case (fast_pass)
!$omp sections
!$omp section
      call calc_dkedlon_dkedlat(state, tend, dt)
      call calc_dpedlon_dpedlat(static, state, tend, dt)
      do j = mesh%full_lat_start_idx_no_pole, mesh%full_lat_end_idx_no_pole
        do i = mesh%half_lon_start_idx, mesh%half_lon_end_idx
          tend%du(i,j) = - tend%dpedlon(i,j) - tend%dkedlon(i,j)
        end do
      end do
      do j = mesh%half_lat_start_idx_no_pole, mesh%half_lat_end_idx_no_pole
        do i = mesh%full_lon_start_idx, mesh%full_lon_end_idx
          tend%dv(i,j) = - tend%dpedlat(i,j) - tend%dkedlat(i,j)
        end do
      end do
!$omp section
      call calc_dmfdlon_dmfdlat(state, tend, dt)
      do j = mesh%full_lat_start_idx, mesh%full_lat_end_idx
        do i = mesh%full_lon_start_idx, mesh%full_lon_end_idx
          tend%dgd(i,j) = - (tend%dmfdlon(i,j) + tend%dmfdlat(i,j)) * g
        end do
      end do
!$omp end sections
    end select

    ! call debug_check_space_operators(static, state, tend)

  end subroutine space_operators

  subroutine time_integrate(dt, static, tends, states)

    real(r8)         , intent(in   ) :: dt
    type(static_type), intent(in   ) :: static
    type(tend_type  ), intent(inout) :: tends (:)
    type(state_type ), intent(inout) :: states(:)

    call splitter(dt, static, tends, states)

  end subroutine time_integrate

  subroutine csp2_splitting(dt, static, tends, states)

    real(r8)         , intent(in   ) :: dt
    type(static_type), intent(in   ) :: static
    type(tend_type  ), intent(inout) :: tends (:)
    type(state_type ), intent(inout) :: states(:)

    real(r8) fast_dt
    integer subcycle, t1, t2

    fast_dt = dt / fast_cycles
    t1 = 3
    t2 = old

    call integrator(0.5_r8 * dt, static, tends, states, old, t1, slow_pass)
    do subcycle = 1, fast_cycles
      call integrator(fast_dt, static, tends, states, t1, t2, fast_pass)
      call time_swap_indices(t1, t2)
    end do 
    call integrator(0.5_r8 * dt, static, tends, states, t1, new, slow_pass)

  end subroutine csp2_splitting

  subroutine no_splitting(dt, static, tends, states)

    real(r8)         , intent(in   ) :: dt
    type(static_type), intent(in   ) :: static
    type(tend_type  ), intent(inout) :: tends (:)
    type(state_type ), intent(inout) :: states(:)

    call integrator(dt, static, tends, states, old, new, all_pass)

  end subroutine no_splitting

  subroutine predict_correct(dt, static, tends, states, old, new, pass)

    real(r8)         , intent(in   ) :: dt
    type(static_type), intent(in   ) :: static
    type(tend_type  ), intent(inout) :: tends (:)
    type(state_type ), intent(inout) :: states(:)
    integer          , intent(in   ) :: old
    integer          , intent(in   ) :: new
    integer          , intent(in   ) :: pass

    ! Do first predict step.
    call space_operators(static, states(old), tends(old), 0.5_r8 * dt, pass)
    call update_state(0.5_r8 * dt, tends(old), states(old), states(new))

    ! Do second predict step.
    call space_operators(static, states(new), tends(old), 0.5_r8 * dt, pass)
    call update_state(0.5_r8 * dt, tends(old), states(old), states(new))

    ! Do correct stepe
    call space_operators(static, states(new), tends(new),          dt, pass)
    call update_state(         dt, tends(new), states(old), states(new))

  end subroutine predict_correct

  subroutine runge_kutta_3rd(dt, static, tends, states, old, new, pass)

    real(r8)         , intent(in   ) :: dt
    type(static_type), intent(in   ) :: static
    type(tend_type  ), intent(inout) :: tends (:) ! -1:2
    type(state_type ), intent(inout) :: states(:) ! -1:2
    integer          , intent(in   ) :: old
    integer          , intent(in   ) :: new
    integer          , intent(in   ) :: pass

    integer s1, s2, s3

    s1 = 3
    s2 = 4
    s3 = new

    call space_operators(static, states(old), tends(s1), 0.5_r8 * dt, pass)
    call update_state(0.5_r8 * dt, tends(s1), states(old), states(s1))

    call space_operators(static, states(s1) , tends(s2), 2.0_r8 * dt, pass)
    call update_state(        -dt, tends(s1), states(old), states(s2))
    call update_state(2.0_r8 * dt, tends(s2), states(s2) , states(s2))

    call space_operators(static, states(s2) , tends(s3),          dt, pass)
    tends(old)%du  = (tends(s1)%du  + 4.0_r8 * tends(s2)%du  + tends(s3)%du ) / 6.0_r8
    tends(old)%dv  = (tends(s1)%dv  + 4.0_r8 * tends(s2)%dv  + tends(s3)%dv ) / 6.0_r8
    tends(old)%dgd = (tends(s1)%dgd + 4.0_r8 * tends(s2)%dgd + tends(s3)%dgd) / 6.0_r8
    call update_state(         dt, tends(old), states(old), states(new))

  end subroutine runge_kutta_3rd

  subroutine runge_kutta_4th(dt, static, tends, states, old, new, pass)

    real(r8)         , intent(in   ) :: dt
    type(static_type), intent(in   ) :: static
    type(tend_type  ), intent(inout) :: tends (:) ! -1:2
    type(state_type ), intent(inout) :: states(:) ! -1:2
    integer          , intent(in   ) :: old
    integer          , intent(in   ) :: new
    integer          , intent(in   ) :: pass

    integer s1, s2, s3, s4

    s1 = 3
    s2 = 4
    s3 = 5
    s4 = new

    call space_operators(static, states(old), tends(s1), 0.5_r8 * dt, pass)
    call update_state(0.5_r8 * dt, tends(s1), states(old), states(s1))

    call space_operators(static, states(s1) , tends(s2), 0.5_r8 * dt, pass)
    call update_state(0.5_r8 * dt, tends(s2), states(old), states(s2))

    call space_operators(static, states(s2) , tends(s3),          dt, pass)
    call update_state(         dt, tends(s3), states(old), states(s3))

    call space_operators(static, states(s3) , tends(s4),          dt, pass)
    tends(old)%du  = (tends(s1)%du  + 2.0_r8 * tends(s2)%du  + 2.0_r8 * tends(s3)%du  + tends(s4)%du ) / 6.0_r8
    tends(old)%dv  = (tends(s1)%dv  + 2.0_r8 * tends(s2)%dv  + 2.0_r8 * tends(s3)%dv  + tends(s4)%dv ) / 6.0_r8
    tends(old)%dgd = (tends(s1)%dgd + 2.0_r8 * tends(s2)%dgd + 2.0_r8 * tends(s3)%dgd + tends(s4)%dgd) / 6.0_r8
    call update_state(         dt, tends(old), states(old), states(new))

  end subroutine runge_kutta_4th

  subroutine update_state(dt, tend, old_state, new_state)

    real(r8)        , intent(in   ) :: dt
    type(tend_type ), intent(in   ) :: tend
    type(state_type), intent(in   ) :: old_state
    type(state_type), intent(inout) :: new_state

    type(mesh_type), pointer :: mesh
    integer i, j

    mesh => old_state%mesh

    do j = mesh%full_lat_start_idx, mesh%full_lat_end_idx
      do i = mesh%full_lon_start_idx, mesh%full_lon_end_idx
        new_state%gd(i,j) = old_state%gd(i,j) + dt * tend%dgd(i,j)
      end do
    end do

    do j = mesh%full_lat_start_idx_no_pole, mesh%full_lat_end_idx_no_pole
      do i = mesh%half_lon_start_idx, mesh%half_lon_end_idx
        new_state%u(i,j) = old_state%u(i,j) + dt * tend%du(i,j)
      end do
    end do

    do j = mesh%half_lat_start_idx_no_pole, mesh%half_lat_end_idx_no_pole
      do i = mesh%full_lon_start_idx, mesh%full_lon_end_idx
        new_state%v(i,j) = old_state%v(i,j) + dt * tend%dv(i,j)
      end do
    end do

    call damp_state(new_state)

    call parallel_fill_halo(mesh, new_state%gd(:,:))
    call parallel_fill_halo(mesh, new_state%u (:,:))
    call parallel_fill_halo(mesh, new_state%v (:,:))

    ! Do not forget to synchronize the mass on edge and vertex for diagnosing!
    call calc_m_lon_m_lat(new_state)
    call calc_mf_lon_n_mf_lat_n(new_state)
    call calc_mf_lon_t_mf_lat_t(new_state)
    call calc_m_vtx(new_state)

    if (pv_scheme == 4) call diagnose(new_state)

  end subroutine update_state

  subroutine damp_state(state)

    type(state_type), intent(inout) :: state

    type(mesh_type), pointer :: mesh
    integer j
    real(r8) wgt

    mesh => state%mesh

    if (adaptive_damp) then
      wgt = exp(- (elapsed_seconds - damp_t0) / 1800.0_r8)
      call log_add_diag('damp_wgt', wgt)
    else
      wgt = 1.0_r8
    end if

    do j = mesh%full_lat_start_idx_no_pole, mesh%full_lat_end_idx_no_pole
      if (reduced_mesh(j-1)%reduce_factor > 0 .or. reduced_mesh(j)%reduce_factor > 0 .or. reduced_mesh(j+1)%reduce_factor > 0) then
<<<<<<< HEAD
        call damp_run(damp_order, dt, mesh%de_lon(j), wgt, mesh%half_lon_lb, mesh%half_lon_ub, mesh%num_half_lon, state%u(:,j))
=======
        call damp_run(damp_order, dt, mesh%de_lon(j), mesh%half_lon_lb, mesh%half_lon_ub, mesh%num_half_lon, state%u(:,j))
>>>>>>> 1da923c3
      end if
    end do

    do j = mesh%half_lat_start_idx_no_pole, mesh%half_lat_end_idx_no_pole
<<<<<<< HEAD
#ifdef STAGGER_V_ON_POLE
      if (reduced_mesh(j)%reduce_factor > 0 .or. reduced_mesh(j-1)%reduce_factor > 0) then
        call damp_run(damp_order, dt, mesh%le_lat(j), wgt, mesh%full_lon_lb, mesh%full_lon_ub, mesh%num_full_lon, state%v(:,j))
=======
#ifdef V_POLE
      if ((mesh%half_lat(j) < 0.0 .and. reduced_mesh(j-1)%reduce_factor > 0) .or. &
          (mesh%half_lat(j) > 0.0 .and. reduced_mesh(j  )%reduce_factor > 0)) then
        call damp_run(damp_order, dt, mesh%le_lat(j), mesh%full_lon_lb, mesh%full_lon_ub, mesh%num_full_lon, state%v(:,j))
>>>>>>> 1da923c3
      end if
#else
      if (reduced_mesh(j)%reduce_factor > 0 .or. reduced_mesh(j+1)%reduce_factor > 0) then
        call damp_run(damp_order, dt, mesh%le_lat(j), wgt, mesh%full_lon_lb, mesh%full_lon_ub, mesh%num_full_lon, state%v(:,j))
      end if
#endif
    end do
#ifndef STAGGER_V_ON_POLE
    ! NOTE: These special treatment could be remove in future.
    if (mesh%has_south_pole()) then
      j = mesh%half_lat_start_idx_no_pole
      state%v(:,j) = 0.5 * state%v(:,j+1) + 0.5 * state%v(:,j)
    end if
    if (mesh%has_north_pole()) then
      j = mesh%half_lat_end_idx_no_pole
      state%v(:,j) = 0.5 * state%v(:,j-1) + 0.5 * state%v(:,j)
    end if
#endif

  end subroutine damp_state

end module gmcore_mod<|MERGE_RESOLUTION|>--- conflicted
+++ resolved
@@ -486,25 +486,15 @@
 
     do j = mesh%full_lat_start_idx_no_pole, mesh%full_lat_end_idx_no_pole
       if (reduced_mesh(j-1)%reduce_factor > 0 .or. reduced_mesh(j)%reduce_factor > 0 .or. reduced_mesh(j+1)%reduce_factor > 0) then
-<<<<<<< HEAD
         call damp_run(damp_order, dt, mesh%de_lon(j), wgt, mesh%half_lon_lb, mesh%half_lon_ub, mesh%num_half_lon, state%u(:,j))
-=======
-        call damp_run(damp_order, dt, mesh%de_lon(j), mesh%half_lon_lb, mesh%half_lon_ub, mesh%num_half_lon, state%u(:,j))
->>>>>>> 1da923c3
       end if
     end do
 
     do j = mesh%half_lat_start_idx_no_pole, mesh%half_lat_end_idx_no_pole
-<<<<<<< HEAD
-#ifdef STAGGER_V_ON_POLE
-      if (reduced_mesh(j)%reduce_factor > 0 .or. reduced_mesh(j-1)%reduce_factor > 0) then
-        call damp_run(damp_order, dt, mesh%le_lat(j), wgt, mesh%full_lon_lb, mesh%full_lon_ub, mesh%num_full_lon, state%v(:,j))
-=======
 #ifdef V_POLE
       if ((mesh%half_lat(j) < 0.0 .and. reduced_mesh(j-1)%reduce_factor > 0) .or. &
           (mesh%half_lat(j) > 0.0 .and. reduced_mesh(j  )%reduce_factor > 0)) then
-        call damp_run(damp_order, dt, mesh%le_lat(j), mesh%full_lon_lb, mesh%full_lon_ub, mesh%num_full_lon, state%v(:,j))
->>>>>>> 1da923c3
+        call damp_run(damp_order, dt, mesh%le_lat(j), wgt, mesh%full_lon_lb, mesh%full_lon_ub, mesh%num_full_lon, state%v(:,j))
       end if
 #else
       if (reduced_mesh(j)%reduce_factor > 0 .or. reduced_mesh(j+1)%reduce_factor > 0) then
@@ -512,7 +502,7 @@
       end if
 #endif
     end do
-#ifndef STAGGER_V_ON_POLE
+#ifndef V_POLE
     ! NOTE: These special treatment could be remove in future.
     if (mesh%has_south_pole()) then
       j = mesh%half_lat_start_idx_no_pole
