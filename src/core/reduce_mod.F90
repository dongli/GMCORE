module reduce_mod

  ! Here we only work on full latitudes.
  !
  ! ===: full lat
  ! ---: half lat
  !
  !    V on Poles           U on Poles
  !
  ! ---q---v---q---  2    ===u===h===u===  1
  !
  ! ===u===h===u===  1    ---q---v---q---  0
  !
  ! ---q---v---q---  1    ===u===h===u===  0
  !
  ! ===u===h===u===  0    ---q---v---q--- -1
  !
  ! ---q---v---q---  0    ===u===h===u=== -1    South Pole
  !
  ! =============== -1    ---------------       virtual boundary

  use flogger
  use string
  use const_mod
  use namelist_mod
  use sphere_geometry_mod
  use mesh_mod
  use static_mod
  use state_mod
  use parallel_mod

  implicit none

  private

  public reduced_mesh_type
  public reduced_state_type
  public reduce_init
  public reduce_run
  public reduce_append_array
  public reduce_replace_pv
  public reduce_final

  public reduced_mesh
  public reduced_static
  public reduced_state
  public reduced_tend

  type reduced_mesh_type
    integer :: reduce_factor = 0
    integer halo_width
    integer num_full_lon
    integer num_half_lon
    integer full_lon_start_idx
    integer full_lon_end_idx
    integer half_lon_start_idx
    integer half_lon_end_idx
    integer full_lon_lb
    integer full_lon_ub
    integer half_lon_lb
    integer half_lon_ub
#ifdef V_POLE
    real(r8), dimension(  -1:1) :: full_lat            = inf
    real(r8), dimension(  -1:1) :: half_lat            = inf
    real(r8), dimension(  -1:1) :: cell_area           = 0
    real(r8), dimension(2,-2:2) :: subcell_area        = 0
    real(r8), dimension(  -2:2) :: lon_edge_area       = 0
    real(r8), dimension(  -2:2) :: lon_edge_left_area  = 0
    real(r8), dimension(  -2:2) :: lon_edge_right_area = 0
    real(r8), dimension(  -1:2) :: vertex_area         = 0
    real(r8), dimension(  -1:2) :: lat_edge_area       = 0
    real(r8), dimension(  -1:2) :: lat_edge_up_area    = 0
    real(r8), dimension(  -1:2) :: lat_edge_down_area  = 0
    real(r8), dimension(  -1:1) :: le_lon              = inf
    real(r8), dimension(  -2:2) :: de_lon              = inf
    real(r8), dimension(  -1:2) :: le_lat              = inf
    real(r8), dimension(  -1:2) :: de_lat              = inf
    real(r8), dimension(2,-1:1) :: full_tangent_wgt    = inf
    real(r8), dimension(2, 0:1) :: half_tangent_wgt    = inf
    real(r8), dimension(  -1:2) :: half_f              = inf
#else
    real(r8), dimension(  -1:1) :: full_lat            = inf
    real(r8), dimension(  -1:1) :: half_lat            = inf
    real(r8), dimension(  -1:1) :: cell_area           = 0
    real(r8), dimension(2,-2:2) :: subcell_area        = 0
    real(r8), dimension(  -2:2) :: lon_edge_area       = 0
    real(r8), dimension(  -2:2) :: lon_edge_left_area  = 0
    real(r8), dimension(  -2:2) :: lon_edge_right_area = 0
    real(r8), dimension(  -2:1) :: vertex_area         = 0
    real(r8), dimension(  -2:1) :: lat_edge_area       = 0
    real(r8), dimension(  -2:1) :: lat_edge_up_area    = 0
    real(r8), dimension(  -2:1) :: lat_edge_down_area  = 0
    real(r8), dimension(  -1:1) :: le_lon              = inf
    real(r8), dimension(  -2:2) :: de_lon              = inf
    real(r8), dimension(  -2:1) :: le_lat              = inf
    real(r8), dimension(  -2:1) :: de_lat              = inf
    real(r8), dimension(2,-1:1) :: full_tangent_wgt    = inf
    real(r8), dimension(2,-1:0) :: half_tangent_wgt    = inf
    real(r8), dimension(  -2:1) :: half_f              = inf
#endif
  end type reduced_mesh_type

  type(reduced_mesh_type), allocatable :: reduced_mesh(:)

  type reduced_static_type
    real(r8), allocatable, dimension(:,:,:) :: ghs
  contains
    final :: reduced_static_final
  end type reduced_static_type

  type(reduced_static_type), allocatable :: reduced_static(:)

  type reduced_state_type
    real(r8), allocatable, dimension(:,:,:) :: u
    real(r8), allocatable, dimension(:,:,:) :: v
    real(r8), allocatable, dimension(:,:,:) :: gd
    real(r8), allocatable, dimension(:,:,:) :: pv
    real(r8), allocatable, dimension(:,:,:) :: pv_lon
    real(r8), allocatable, dimension(:,:,:) :: pv_lat
    real(r8), allocatable, dimension(:,:,:) :: dpv_lon_t
    real(r8), allocatable, dimension(:,:,:) :: dpv_lat_t
    real(r8), allocatable, dimension(:,:,:) :: dpv_lon_n
    real(r8), allocatable, dimension(:,:,:) :: dpv_lat_n
    real(r8), allocatable, dimension(:,:,:) :: m_lon
    real(r8), allocatable, dimension(:,:,:) :: m_lat
    real(r8), allocatable, dimension(:,:,:) :: mf_lon_n
    real(r8), allocatable, dimension(:,:,:) :: mf_lon_t
    real(r8), allocatable, dimension(:,:,:) :: mf_lat_n
    real(r8), allocatable, dimension(:,:,:) :: mf_lat_t
    real(r8), allocatable, dimension(:,:,:) :: ke
  contains
    final :: reduced_state_final
  end type reduced_state_type

  type(reduced_state_type), allocatable :: reduced_state(:)

  type reduced_tend_type
    real(r8), allocatable, dimension(:) :: qhv
    real(r8), allocatable, dimension(:) :: qhu
    real(r8), allocatable, dimension(:) :: dmfdlon
    real(r8), allocatable, dimension(:) :: dpedlon
    real(r8), allocatable, dimension(:) :: dkedlon
  contains
    final :: reduced_tend_final
  end type reduced_tend_type

  type(reduced_tend_type), allocatable :: reduced_tend(:)

  interface
    subroutine reduce_sub_interface(j, buf_j, move, raw_mesh, raw_state, reduced_mesh, reduced_state, dt)
      import mesh_type, state_type, reduced_mesh_type, reduced_state_type, r8
      integer, intent(in) :: j
      integer, intent(in) :: buf_j
      integer, intent(in) :: move
      type(mesh_type), intent(in) :: raw_mesh
      type(state_type), intent(in) :: raw_state
      type(reduced_mesh_type), intent(in) :: reduced_mesh
      type(reduced_state_type), intent(inout) :: reduced_state
      real(r8), intent(in) :: dt
    end subroutine reduce_sub_interface
  end interface

contains

  subroutine reduce_init()

    integer j, full_j

    allocate(reduced_mesh  (mesh%full_lat_lb:mesh%full_lat_ub))
    allocate(reduced_static(mesh%full_lat_start_idx:mesh%full_lat_end_idx))
    allocate(reduced_state (mesh%full_lat_start_idx:mesh%full_lat_end_idx))
    allocate(reduced_tend  (mesh%full_lat_start_idx:mesh%full_lat_end_idx))

    do j = 1, size(reduce_factors)
      if (reduce_factors(j) == 0) exit
      if (mod(mesh%num_full_lon, reduce_factors(j)) /= 0) then
        call log_error('Zonal reduce factor ' // to_string(reduce_factors(j)) // ' cannot divide zonal grid number ' // to_string(mesh%num_full_lon) // '!')
      end if
      if (mesh%has_south_pole()) then
#ifdef V_POLE
        full_j = mesh%full_lat_start_idx+j-1
#else
        full_j = mesh%full_lat_start_idx+j
#endif
        call reduce_mesh(reduce_factors(j), full_j, mesh, reduced_mesh(full_j))
      end if
      if (mesh%has_north_pole()) then
#ifdef V_POLE
        full_j = mesh%full_lat_end_idx-j+1
#else
        full_j = mesh%full_lat_end_idx-j
#endif
        call reduce_mesh(reduce_factors(j), full_j, mesh, reduced_mesh(full_j))
      end if
    end do

    do j = mesh%full_lat_start_idx, mesh%full_lat_end_idx
      if (reduced_mesh(j)%reduce_factor > 0) then
        call allocate_reduced_static(reduced_mesh(j), reduced_static(j))
        call reduce_static(j, mesh, static, reduced_mesh(j), reduced_static(j))
        call allocate_reduced_state(reduced_mesh(j), reduced_state(j))
        call allocate_reduced_tend(reduced_mesh(j), reduced_tend(j))
      end if
    end do

  end subroutine reduce_init

  subroutine reduce_run(state, dt)

    type(state_type), intent(in) :: state
    real(r8), intent(in) :: dt

    integer j

    do j = state%mesh%full_lat_start_idx, state%mesh%full_lat_end_idx
      if (reduced_mesh(j)%reduce_factor > 0) then
        call reduce_state(j, state%mesh, state, reduced_mesh(j), reduced_state(j), dt)
      end if
    end do

<<<<<<< HEAD
#ifdef STAGGER_V_ON_POLE
=======
#ifdef V_POLE
    ! FIXME: Do we still need this?
>>>>>>> 1da923c3
    if (state%mesh%has_south_pole()) then
      j = state%mesh%half_lat_start_idx
      reduced_state(j  )%pv_lat(:, 0,:) = state%pv(1,j)
    end if
    if (state%mesh%has_north_pole()) then
      j = state%mesh%half_lat_end_idx
      reduced_state(j-1)%pv_lat(:, 1,:) = state%pv(1,j)
    end if
<<<<<<< HEAD
#else
    if (state%mesh%has_south_pole()) then
      j = state%mesh%half_lat_start_idx
      reduced_state(j+1)%pv_lat(:,-1,:) = state%pv(1,j)
    end if
    if (state%mesh%has_north_pole()) then
      j = state%mesh%half_lat_end_idx
      reduced_state(j  )%pv_lat(:, 0,:) = state%pv(1,j)
    end if
=======
>>>>>>> 1da923c3
#endif

  end subroutine reduce_run

  subroutine reduce_mesh(reduce_factor, j, raw_mesh, reduced_mesh)

    integer, intent(in) :: reduce_factor
    integer, intent(in) :: j
    type(mesh_type), intent(in) :: raw_mesh
    type(reduced_mesh_type), intent(inout) :: reduced_mesh

    real(r8) x(3), y(3), z(3)
    integer i, buf_j

    reduced_mesh%reduce_factor      = reduce_factor
    reduced_mesh%halo_width         = raw_mesh%halo_width
    reduced_mesh%num_full_lon       = raw_mesh%num_full_lon / reduce_factor
    reduced_mesh%num_half_lon       = raw_mesh%num_half_lon / reduce_factor
    reduced_mesh%full_lon_start_idx = raw_mesh%full_lon_start_idx
    reduced_mesh%full_lon_end_idx   = raw_mesh%full_lon_start_idx + reduced_mesh%num_full_lon - 1
    reduced_mesh%half_lon_start_idx = raw_mesh%half_lon_start_idx
    reduced_mesh%half_lon_end_idx   = raw_mesh%half_lon_start_idx + reduced_mesh%num_half_lon - 1
    reduced_mesh%full_lon_lb        = reduced_mesh%full_lon_start_idx - raw_mesh%halo_width
    reduced_mesh%full_lon_ub        = reduced_mesh%full_lon_end_idx + raw_mesh%halo_width
    reduced_mesh%half_lon_lb        = reduced_mesh%half_lon_start_idx - raw_mesh%halo_width
    reduced_mesh%half_lon_ub        = reduced_mesh%half_lon_end_idx + raw_mesh%halo_width

    reduced_mesh%full_lat = raw_mesh%full_lat(j+lbound(reduced_mesh%full_lat, 1):j+ubound(reduced_mesh%full_lat, 1))
    reduced_mesh%half_lat = raw_mesh%half_lat(j+lbound(reduced_mesh%half_lat, 1):j+ubound(reduced_mesh%half_lat, 1))
    reduced_mesh%half_f   = raw_mesh%half_f  (j+lbound(reduced_mesh%half_f  , 1):j+ubound(reduced_mesh%half_f  , 1))

    ! Cell area
    do buf_j = lbound(reduced_mesh%cell_area, 1), ubound(reduced_mesh%cell_area, 1)
      if (.not. is_inf(raw_mesh%cell_area(j+buf_j))) then
        reduced_mesh%cell_area(buf_j) = raw_mesh%cell_area(j+buf_j) * reduce_factor
      end if
    end do
    do buf_j = lbound(reduced_mesh%subcell_area, 2), ubound(reduced_mesh%subcell_area, 2)
      if (raw_mesh%is_outside_full_lat(j+buf_j)) cycle
      reduced_mesh%subcell_area(1,buf_j) = raw_mesh%subcell_area(1,j+buf_j) * reduce_factor
      reduced_mesh%subcell_area(2,buf_j) = raw_mesh%subcell_area(2,j+buf_j) * reduce_factor
    end do
    do buf_j = lbound(reduced_mesh%lon_edge_area, 1), ubound(reduced_mesh%lon_edge_area, 1)
      if (raw_mesh%is_outside_full_lat(j+buf_j)) cycle
      reduced_mesh%lon_edge_left_area (buf_j) = raw_mesh%lon_edge_left_area (j+buf_j) * reduce_factor
      reduced_mesh%lon_edge_right_area(buf_j) = raw_mesh%lon_edge_right_area(j+buf_j) * reduce_factor
      reduced_mesh%lon_edge_area      (buf_j) = raw_mesh%lon_edge_area      (j+buf_j) * reduce_factor
    end do
    ! Vertex area
    do buf_j = lbound(reduced_mesh%vertex_area, 1), ubound(reduced_mesh%vertex_area, 1)
      if (raw_mesh%is_outside_half_lat(j+buf_j)) cycle
      reduced_mesh%vertex_area(buf_j) = raw_mesh%vertex_area(j+buf_j) * reduce_factor
    end do
    do buf_j = lbound(reduced_mesh%lat_edge_area, 1), ubound(reduced_mesh%lat_edge_area, 1)
      if (raw_mesh%is_outside_half_lat(j+buf_j)) cycle
      reduced_mesh%lat_edge_up_area  (buf_j) = raw_mesh%lat_edge_up_area  (j+buf_j) * reduce_factor
      reduced_mesh%lat_edge_down_area(buf_j) = raw_mesh%lat_edge_down_area(j+buf_j) * reduce_factor
      reduced_mesh%lat_edge_area     (buf_j) = raw_mesh%lat_edge_area     (j+buf_j) * reduce_factor
    end do
    ! Edge lengths and cell distances
    do buf_j = lbound(reduced_mesh%le_lat, 1), ubound(reduced_mesh%le_lat, 1)
      if (raw_mesh%is_outside_half_lat(j+buf_j)) cycle
<<<<<<< HEAD
      if (.not. is_inf(raw_mesh%le_lat(j+buf_j))) then
        reduced_mesh%le_lat(buf_j) = raw_mesh%le_lat(j+buf_j) * reduce_factor
      end if
    end do
    do buf_j = lbound(reduced_mesh%de_lat, 1), ubound(reduced_mesh%de_lat, 1)
      if (raw_mesh%is_outside_half_lat(j+buf_j)) cycle
      if (.not. is_inf(raw_mesh%de_lat(j+buf_j))) then
        reduced_mesh%de_lat(buf_j) = raw_mesh%de_lat(j+buf_j)
      end if
    end do
    do buf_j = lbound(reduced_mesh%le_lon, 1), ubound(reduced_mesh%le_lon, 1)
      if (raw_mesh%is_outside_full_lat(j+buf_j)) cycle
      if (.not. is_inf(raw_mesh%le_lon(j+buf_j))) then
        reduced_mesh%le_lon(buf_j) = raw_mesh%le_lon(j+buf_j)
      end if
    end do
    do buf_j = lbound(reduced_mesh%de_lon, 1), ubound(reduced_mesh%de_lon, 1)
      if (raw_mesh%is_outside_full_lat(j+buf_j)) cycle
      if (.not. is_inf(raw_mesh%de_lon(j+buf_j))) then
        reduced_mesh%de_lon(buf_j) = raw_mesh%de_lon(j+buf_j) * reduce_factor
      end if
=======
      reduced_mesh%le_lat(buf_j) = raw_mesh%le_lat(j+buf_j) * reduce_factor
    end do
    do buf_j = lbound(reduced_mesh%de_lat, 1), ubound(reduced_mesh%de_lat, 1)
      if (raw_mesh%is_outside_half_lat(j+buf_j)) cycle
      reduced_mesh%de_lat(buf_j) = raw_mesh%de_lat(j+buf_j)
    end do
    do buf_j = lbound(reduced_mesh%le_lon, 1), ubound(reduced_mesh%le_lon, 1)
      if (raw_mesh%is_outside_full_lat(j+buf_j) .or. is_inf(raw_mesh%le_lon(j+buf_j))) cycle
      reduced_mesh%le_lon(buf_j) = raw_mesh%le_lon(j+buf_j)
    end do
    do buf_j = lbound(reduced_mesh%de_lon, 1), ubound(reduced_mesh%de_lon, 1)
      if (raw_mesh%is_outside_full_lat(j+buf_j) .or. is_inf(raw_mesh%de_lon(j+buf_j))) cycle
      reduced_mesh%de_lon(buf_j) = raw_mesh%de_lon(j+buf_j) * reduce_factor
>>>>>>> 1da923c3
    end do

#ifdef V_POLE
    do buf_j = lbound(reduced_mesh%full_tangent_wgt, 2), ubound(reduced_mesh%full_tangent_wgt, 2)
      if (.not. is_inf(reduced_mesh%le_lat(buf_j  )) .and. .not. is_inf(reduced_mesh%de_lon(buf_j))) then
        reduced_mesh%full_tangent_wgt(1,buf_j) = reduced_mesh%le_lat(buf_j  ) / reduced_mesh%de_lon(buf_j) * 0.25_r8
      end if
      if (.not. is_inf(reduced_mesh%le_lat(buf_j+1)) .and. .not. is_inf(reduced_mesh%de_lon(buf_j))) then
        reduced_mesh%full_tangent_wgt(2,buf_j) = reduced_mesh%le_lat(buf_j+1) / reduced_mesh%de_lon(buf_j) * 0.25_r8
      end if
    end do
#else
    do buf_j = lbound(reduced_mesh%full_tangent_wgt, 2), ubound(reduced_mesh%full_tangent_wgt, 2)
      if (reduced_mesh%le_lat(buf_j-1) /= inf .and. reduced_mesh%de_lon(buf_j) /= inf) then
        reduced_mesh%full_tangent_wgt(1,buf_j) = reduced_mesh%le_lat(buf_j-1) / reduced_mesh%de_lon(buf_j) * 0.25_r8
      end if
      if (reduced_mesh%le_lat(buf_j  ) /= inf .and. reduced_mesh%de_lon(buf_j) /= inf) then
        reduced_mesh%full_tangent_wgt(2,buf_j) = reduced_mesh%le_lat(buf_j  ) / reduced_mesh%de_lon(buf_j) * 0.25_r8
      end if
    end do
#endif
#ifdef V_POLE
    do buf_j = lbound(reduced_mesh%half_tangent_wgt, 2), ubound(reduced_mesh%half_tangent_wgt, 2)
      if (raw_mesh%is_south_pole(j+buf_j+1)) cycle
      if (.not. is_inf(reduced_mesh%le_lon(buf_j-1)) .and. .not. is_inf(reduced_mesh%de_lat(buf_j))) then
        reduced_mesh%half_tangent_wgt(1,buf_j) = reduced_mesh%le_lon(buf_j-1) / reduced_mesh%de_lat(buf_j) * 0.25_r8
      end if
      if (.not. is_inf(reduced_mesh%le_lon(buf_j  )) .and. .not. is_inf(reduced_mesh%de_lat(buf_j))) then
        reduced_mesh%half_tangent_wgt(2,buf_j) = reduced_mesh%le_lon(buf_j  ) / reduced_mesh%de_lat(buf_j) * 0.25_r8
      end if
    end do
#else
    do buf_j = lbound(reduced_mesh%half_tangent_wgt, 2), ubound(reduced_mesh%half_tangent_wgt, 2)
      if (reduced_mesh%le_lon(buf_j  ) /= inf .and. reduced_mesh%de_lat(buf_j) /= inf) then
        reduced_mesh%half_tangent_wgt(1,buf_j) = reduced_mesh%le_lon(buf_j  ) / reduced_mesh%de_lat(buf_j) * 0.25_r8
      end if
      if (reduced_mesh%le_lon(buf_j+1) /= inf .and. reduced_mesh%de_lat(buf_j) /= inf) then
        reduced_mesh%half_tangent_wgt(2,buf_j) = reduced_mesh%le_lon(buf_j+1) / reduced_mesh%de_lat(buf_j) * 0.25_r8
      end if
    end do
#endif

  end subroutine reduce_mesh

  subroutine allocate_reduced_state(reduced_mesh, reduced_state)

    type(reduced_mesh_type), intent(in) :: reduced_mesh
    type(reduced_state_type), intent(inout) :: reduced_state

#ifdef V_POLE
    allocate(reduced_state%mf_lon_n (reduced_mesh%half_lon_lb:reduced_mesh%half_lon_ub,-2:2,reduced_mesh%reduce_factor))
    allocate(reduced_state%mf_lat_n (reduced_mesh%full_lon_lb:reduced_mesh%full_lon_ub,-1:2,reduced_mesh%reduce_factor))
    allocate(reduced_state%mf_lon_t (reduced_mesh%half_lon_lb:reduced_mesh%half_lon_ub, 0:0,reduced_mesh%reduce_factor))
    allocate(reduced_state%mf_lat_t (reduced_mesh%full_lon_lb:reduced_mesh%full_lon_ub, 0:1,reduced_mesh%reduce_factor))
    allocate(reduced_state%gd       (reduced_mesh%full_lon_lb:reduced_mesh%full_lon_ub,-2:2,reduced_mesh%reduce_factor))
    allocate(reduced_state%m_lon    (reduced_mesh%half_lon_lb:reduced_mesh%half_lon_ub,-2:2,reduced_mesh%reduce_factor))
    allocate(reduced_state%m_lat    (reduced_mesh%full_lon_lb:reduced_mesh%full_lon_ub,-1:2,reduced_mesh%reduce_factor))
    allocate(reduced_state%u        (reduced_mesh%half_lon_lb:reduced_mesh%half_lon_ub,-2:2,reduced_mesh%reduce_factor))
    allocate(reduced_state%v        (reduced_mesh%full_lon_lb:reduced_mesh%full_lon_ub,-1:2,reduced_mesh%reduce_factor))
    allocate(reduced_state%pv       (reduced_mesh%half_lon_lb:reduced_mesh%half_lon_ub,-1:2,reduced_mesh%reduce_factor))
    allocate(reduced_state%pv_lon   (reduced_mesh%half_lon_lb:reduced_mesh%half_lon_ub, 0:0,reduced_mesh%reduce_factor))
    allocate(reduced_state%pv_lat   (reduced_mesh%full_lon_lb:reduced_mesh%full_lon_ub, 0:1,reduced_mesh%reduce_factor))
    allocate(reduced_state%dpv_lon_t(reduced_mesh%full_lon_lb:reduced_mesh%full_lon_ub,-1:1,reduced_mesh%reduce_factor))
    allocate(reduced_state%dpv_lon_n(reduced_mesh%half_lon_lb:reduced_mesh%half_lon_ub, 0:0,reduced_mesh%reduce_factor))
    allocate(reduced_state%dpv_lat_t(reduced_mesh%half_lon_lb:reduced_mesh%half_lon_ub, 0:1,reduced_mesh%reduce_factor))
    allocate(reduced_state%dpv_lat_n(reduced_mesh%full_lon_lb:reduced_mesh%full_lon_ub, 0:1,reduced_mesh%reduce_factor))
    allocate(reduced_state%ke       (reduced_mesh%full_lon_lb:reduced_mesh%full_lon_ub, 0:0,reduced_mesh%reduce_factor))
#else
    allocate(reduced_state%mf_lon_n (reduced_mesh%half_lon_lb:reduced_mesh%half_lon_ub,-2:2,reduced_mesh%reduce_factor))
    allocate(reduced_state%mf_lat_n (reduced_mesh%full_lon_lb:reduced_mesh%full_lon_ub,-2:1,reduced_mesh%reduce_factor))
    allocate(reduced_state%mf_lon_t (reduced_mesh%half_lon_lb:reduced_mesh%half_lon_ub, 0:0,reduced_mesh%reduce_factor))
    allocate(reduced_state%mf_lat_t (reduced_mesh%full_lon_lb:reduced_mesh%full_lon_ub,-1:0,reduced_mesh%reduce_factor))
    allocate(reduced_state%gd       (reduced_mesh%full_lon_lb:reduced_mesh%full_lon_ub,-2:2,reduced_mesh%reduce_factor))
    allocate(reduced_state%m_lon    (reduced_mesh%half_lon_lb:reduced_mesh%half_lon_ub,-2:2,reduced_mesh%reduce_factor))
    allocate(reduced_state%m_lat    (reduced_mesh%full_lon_lb:reduced_mesh%full_lon_ub,-2:1,reduced_mesh%reduce_factor))
    allocate(reduced_state%u        (reduced_mesh%half_lon_lb:reduced_mesh%half_lon_ub,-2:2,reduced_mesh%reduce_factor))
    allocate(reduced_state%v        (reduced_mesh%full_lon_lb:reduced_mesh%full_lon_ub,-2:1,reduced_mesh%reduce_factor))
    allocate(reduced_state%pv       (reduced_mesh%half_lon_lb:reduced_mesh%half_lon_ub,-2:1,reduced_mesh%reduce_factor))
    allocate(reduced_state%pv_lon   (reduced_mesh%half_lon_lb:reduced_mesh%half_lon_ub, 0:0,reduced_mesh%reduce_factor))
    allocate(reduced_state%pv_lat   (reduced_mesh%full_lon_lb:reduced_mesh%full_lon_ub,-1:0,reduced_mesh%reduce_factor))
    allocate(reduced_state%dpv_lon_t(reduced_mesh%full_lon_lb:reduced_mesh%full_lon_ub,-1:1,reduced_mesh%reduce_factor))
    allocate(reduced_state%dpv_lon_n(reduced_mesh%half_lon_lb:reduced_mesh%half_lon_ub, 0:0,reduced_mesh%reduce_factor))
    allocate(reduced_state%dpv_lat_t(reduced_mesh%half_lon_lb:reduced_mesh%half_lon_ub,-1:0,reduced_mesh%reduce_factor))
    allocate(reduced_state%dpv_lat_n(reduced_mesh%full_lon_lb:reduced_mesh%full_lon_ub,-1:0,reduced_mesh%reduce_factor))
    allocate(reduced_state%ke       (reduced_mesh%full_lon_lb:reduced_mesh%full_lon_ub, 0:0,reduced_mesh%reduce_factor))
#endif

  end subroutine allocate_reduced_state

  subroutine reduce_state(j, raw_mesh, raw_state, reduced_mesh, reduced_state, dt)

    integer, intent(in) :: j
    type(mesh_type), intent(in) :: raw_mesh
    type(state_type), intent(in) :: raw_state
    type(reduced_mesh_type), intent(in) :: reduced_mesh
    type(reduced_state_type), intent(inout) :: reduced_state
    real(r8), intent(in) :: dt

    reduced_state%pv       (:,:,:) = 0
    reduced_state%pv_lon   (:,:,:) = 0
    reduced_state%pv_lat   (:,:,:) = 0
    reduced_state%dpv_lon_t(:,:,:) = inf
    reduced_state%dpv_lat_t(:,:,:) = inf
    reduced_state%dpv_lon_n(:,:,:) = inf
    reduced_state%dpv_lat_n(:,:,:) = inf
    reduced_state%m_lon    (:,:,:) = inf
    reduced_state%m_lat    (:,:,:) = inf
    reduced_state%mf_lon_n (:,:,:) = inf
    reduced_state%mf_lon_t (:,:,:) = inf
    reduced_state%mf_lat_n (:,:,:) = inf
    reduced_state%mf_lat_t (:,:,:) = inf

    call apply_reduce(lbound(reduced_state%mf_lon_n , 2), ubound(reduced_state%mf_lon_n , 2), j, raw_mesh, raw_state, reduced_mesh, reduced_state, reduce_mf_lon_n   , dt)
    call apply_reduce(lbound(reduced_state%mf_lat_n , 2), ubound(reduced_state%mf_lat_n , 2), j, raw_mesh, raw_state, reduced_mesh, reduced_state, reduce_mf_lat_n   , dt)
    call apply_reduce(lbound(reduced_state%mf_lon_t , 2), ubound(reduced_state%mf_lon_t , 2), j, raw_mesh, raw_state, reduced_mesh, reduced_state, reduce_mf_lon_t   , dt)
    call apply_reduce(lbound(reduced_state%mf_lat_t , 2), ubound(reduced_state%mf_lat_t , 2), j, raw_mesh, raw_state, reduced_mesh, reduced_state, reduce_mf_lat_t   , dt)
    call apply_reduce(lbound(reduced_state%gd       , 2), ubound(reduced_state%gd       , 2), j, raw_mesh, raw_state, reduced_mesh, reduced_state, reduce_gd         , dt)
    call apply_reduce(lbound(reduced_state%m_lon    , 2), ubound(reduced_state%m_lon    , 2), j, raw_mesh, raw_state, reduced_mesh, reduced_state, reduce_m_lon      , dt)
    call apply_reduce(lbound(reduced_state%m_lat    , 2), ubound(reduced_state%m_lat    , 2), j, raw_mesh, raw_state, reduced_mesh, reduced_state, reduce_m_lat      , dt)
    call apply_reduce(lbound(reduced_state%u        , 2), ubound(reduced_state%u        , 2), j, raw_mesh, raw_state, reduced_mesh, reduced_state, reduce_u          , dt)
    call apply_reduce(lbound(reduced_state%v        , 2), ubound(reduced_state%v        , 2), j, raw_mesh, raw_state, reduced_mesh, reduced_state, reduce_v          , dt)
    call apply_reduce(lbound(reduced_state%pv       , 2), ubound(reduced_state%pv       , 2), j, raw_mesh, raw_state, reduced_mesh, reduced_state, reduce_pv         , dt)
    call apply_reduce(lbound(reduced_state%dpv_lon_t, 2), ubound(reduced_state%dpv_lon_t, 2), j, raw_mesh, raw_state, reduced_mesh, reduced_state, reduce_dpv_lon_t  , dt)
    call apply_reduce(lbound(reduced_state%dpv_lat_n, 2), ubound(reduced_state%dpv_lat_n, 2), j, raw_mesh, raw_state, reduced_mesh, reduced_state, reduce_dpv_lat_n  , dt)
    call apply_reduce(lbound(reduced_state%dpv_lat_t, 2), ubound(reduced_state%dpv_lat_t, 2), j, raw_mesh, raw_state, reduced_mesh, reduced_state, reduce_dpv_lat_t  , dt)
    call apply_reduce(lbound(reduced_state%dpv_lon_n, 2), ubound(reduced_state%dpv_lon_n, 2), j, raw_mesh, raw_state, reduced_mesh, reduced_state, reduce_dpv_lon_n  , dt)
    call apply_reduce(lbound(reduced_state%pv_lon   , 2), ubound(reduced_state%pv_lon   , 2), j, raw_mesh, raw_state, reduced_mesh, reduced_state, reduce_pv_lon_apvm, dt)
    call apply_reduce(lbound(reduced_state%pv_lat   , 2), ubound(reduced_state%pv_lat   , 2), j, raw_mesh, raw_state, reduced_mesh, reduced_state, reduce_pv_lat_apvm, dt)
    call apply_reduce(lbound(reduced_state%ke       , 2), ubound(reduced_state%ke       , 2), j, raw_mesh, raw_state, reduced_mesh, reduced_state, reduce_ke         , dt)

  end subroutine reduce_state

  subroutine reduce_ghs(j, buf_j, move, raw_mesh, raw_static, reduced_mesh, reduced_static)

    integer, intent(in) :: j
    integer, intent(in) :: buf_j
    integer, intent(in) :: move
    type(mesh_type), intent(in) :: raw_mesh
    type(static_type), intent(in) :: raw_static
    type(reduced_mesh_type), intent(in) :: reduced_mesh
    type(reduced_static_type), intent(inout) :: reduced_static

    integer raw_i, i

    raw_i = move
    do i = reduced_mesh%full_lon_start_idx, reduced_mesh%full_lon_end_idx
      reduced_static%ghs(i,buf_j,move) = sum(raw_static%ghs(raw_i:raw_i+reduced_mesh%reduce_factor-1,j+buf_j))
      raw_i = raw_i + reduced_mesh%reduce_factor
    end do
    reduced_static%ghs(:,buf_j,move) = reduced_static%ghs(:,buf_j,move) / reduced_mesh%reduce_factor
    call parallel_fill_halo(reduced_mesh%halo_width, reduced_static%ghs(:,buf_j,move))

  end subroutine reduce_ghs

  subroutine apply_reduce(buf_lb, buf_ub, j, raw_mesh, raw_state, reduced_mesh, reduced_state, reduce_sub, dt)

    integer, intent(in) :: buf_lb
    integer, intent(in) :: buf_ub
    integer, intent(in) :: j
    type(mesh_type), intent(in) :: raw_mesh
    type(state_type), intent(in) :: raw_state
    type(reduced_mesh_type), intent(in) :: reduced_mesh
    type(reduced_state_type), intent(inout) :: reduced_state
    procedure(reduce_sub_interface) reduce_sub
    real(r8), intent(in) :: dt

    integer buf_j, move

    do move = 1, reduced_mesh%reduce_factor
      do buf_j = buf_lb, buf_ub
        call reduce_sub(j, buf_j, move, raw_mesh, raw_state, reduced_mesh, reduced_state, dt)
      end do
    end do

  end subroutine apply_reduce

  subroutine reduce_u(j, buf_j, move, raw_mesh, raw_state, reduced_mesh, reduced_state, dt)

    integer, intent(in) :: j
    integer, intent(in) :: buf_j
    integer, intent(in) :: move
    type(mesh_type), intent(in) :: raw_mesh
    type(state_type), intent(in) :: raw_state
    type(reduced_mesh_type), intent(in) :: reduced_mesh
    type(reduced_state_type), intent(inout) :: reduced_state
    real(r8), intent(in) :: dt

    integer i

    do i = reduced_mesh%half_lon_start_idx, reduced_mesh%half_lon_end_idx
      reduced_state%u(i,buf_j,move) = reduced_state%mf_lon_n(i,buf_j,move) / reduced_state%m_lon(i,buf_j,move)
    end do
    call parallel_fill_halo(reduced_mesh%halo_width, reduced_state%u(:,buf_j,move))

  end subroutine reduce_u

  subroutine reduce_v(j, buf_j, move, raw_mesh, raw_state, reduced_mesh, reduced_state, dt)

    integer, intent(in) :: j
    integer, intent(in) :: buf_j
    integer, intent(in) :: move
    type(mesh_type), intent(in) :: raw_mesh
    type(state_type), intent(in) :: raw_state
    type(reduced_mesh_type), intent(in) :: reduced_mesh
    type(reduced_state_type), intent(inout) :: reduced_state
    real(r8), intent(in) :: dt

    integer i

    do i = reduced_mesh%full_lon_start_idx, reduced_mesh%full_lon_end_idx
      reduced_state%v(i,buf_j,move) = reduced_state%mf_lat_n(i,buf_j,move) / reduced_state%m_lat(i,buf_j,move)
    end do
    call parallel_fill_halo(reduced_mesh%halo_width, reduced_state%v(:,buf_j,move))

  end subroutine reduce_v

  subroutine reduce_gd(j, buf_j, move, raw_mesh, raw_state, reduced_mesh, reduced_state, dt)

    integer, intent(in) :: j
    integer, intent(in) :: buf_j
    integer, intent(in) :: move
    type(mesh_type), intent(in) :: raw_mesh
    type(state_type), intent(in) :: raw_state
    type(reduced_mesh_type), intent(in) :: reduced_mesh
    type(reduced_state_type), intent(inout) :: reduced_state
    real(r8), intent(in) :: dt

    integer raw_i, i

    if (raw_mesh%is_outside_full_lat(j+buf_j)) return
    raw_i = move
    do i = reduced_mesh%full_lon_start_idx, reduced_mesh%full_lon_end_idx
      reduced_state%gd(i,buf_j,move) = sum(raw_state%gd(raw_i:raw_i+reduced_mesh%reduce_factor-1,j+buf_j))
      raw_i = raw_i + reduced_mesh%reduce_factor
    end do
    reduced_state%gd(:,buf_j,move) = reduced_state%gd(:,buf_j,move) / reduced_mesh%reduce_factor
    call parallel_fill_halo(reduced_mesh%halo_width, reduced_state%gd(:,buf_j,move))

  end subroutine reduce_gd

  subroutine reduce_pv(j, buf_j, move, raw_mesh, raw_state, reduced_mesh, reduced_state, dt)

    integer, intent(in) :: j
    integer, intent(in) :: buf_j
    integer, intent(in) :: move
    type(mesh_type), intent(in) :: raw_mesh
    type(state_type), intent(in) :: raw_state
    type(reduced_mesh_type), intent(in) :: reduced_mesh
    type(reduced_state_type), intent(inout) :: reduced_state
    real(r8), intent(in) :: dt

    real(r8) m_vtx, vor
    integer i

<<<<<<< HEAD
#ifdef STAGGER_V_ON_POLE
=======
#ifdef V_POLE
>>>>>>> 1da923c3
    if (raw_mesh%is_outside_half_lat(j+buf_j)) then
      return
    else if (raw_mesh%is_south_pole(j+buf_j)) then
      reduced_state%pv(:,buf_j,move) = raw_state%pv(raw_mesh%full_lon_start_idx,raw_mesh%half_lat_start_idx)
    else if (raw_mesh%is_north_pole(j+buf_j)) then
      reduced_state%pv(:,buf_j,move) = raw_state%pv(raw_mesh%full_lon_start_idx,raw_mesh%half_lat_end_idx)
    else
      do i = reduced_mesh%half_lon_start_idx, reduced_mesh%half_lon_end_idx
        m_vtx = (                                                                                                          &
          (reduced_state%gd(i,buf_j-1,move) + reduced_state%gd(i+1,buf_j-1,move)) * reduced_mesh%subcell_area(2,buf_j-1) + &
          (reduced_state%gd(i,buf_j  ,move) + reduced_state%gd(i+1,buf_j  ,move)) * reduced_mesh%subcell_area(1,buf_j  )   &
        ) / reduced_mesh%vertex_area(buf_j) / g
        reduced_state%pv(i,buf_j,move) = (                                     &
          (                                                                    &
            reduced_state%u(i  ,buf_j-1,move) * reduced_mesh%de_lon(buf_j-1) - &
            reduced_state%u(i  ,buf_j  ,move) * reduced_mesh%de_lon(buf_j  ) + &
            reduced_state%v(i+1,buf_j  ,move) * reduced_mesh%de_lat(buf_j  ) - &
            reduced_state%v(i  ,buf_j  ,move) * reduced_mesh%de_lat(buf_j  )   &
          ) / reduced_mesh%vertex_area(buf_j) + reduced_mesh%half_f(buf_j)     &
        ) / m_vtx
      end do
    end if
#else
    if (raw_mesh%is_outside_half_lat(j+buf_j)) then
      return
    else if (raw_mesh%is_south_pole(j+buf_j) .or. raw_mesh%is_north_pole(j+buf_j+1)) then
      vor = merge(raw_state%vor_sp, raw_state%vor_np, raw_mesh%is_south_pole(j+buf_j))
      do i = reduced_mesh%half_lon_start_idx, reduced_mesh%half_lon_end_idx
        m_vtx = (                                                                                                          &
          (reduced_state%gd(i,buf_j  ,move) + reduced_state%gd(i+1,buf_j  ,move)) * reduced_mesh%subcell_area(2,buf_j  ) + &
          (reduced_state%gd(i,buf_j+1,move) + reduced_state%gd(i+1,buf_j+1,move)) * reduced_mesh%subcell_area(1,buf_j+1)   &
        ) / reduced_mesh%vertex_area(buf_j) / g
        reduced_state%pv(i,buf_j,move) = (vor + reduced_mesh%half_f(buf_j)) / m_vtx
      end do 
    else
      do i = reduced_mesh%half_lon_start_idx, reduced_mesh%half_lon_end_idx
        m_vtx = (                                                                                                          &
          (reduced_state%gd(i,buf_j  ,move) + reduced_state%gd(i+1,buf_j  ,move)) * reduced_mesh%subcell_area(2,buf_j  ) + &
          (reduced_state%gd(i,buf_j+1,move) + reduced_state%gd(i+1,buf_j+1,move)) * reduced_mesh%subcell_area(1,buf_j+1)   &
        ) / reduced_mesh%vertex_area(buf_j) / g
        reduced_state%pv(i,buf_j,move) = (                                     &
          (                                                                    &
            reduced_state%u(i  ,buf_j  ,move) * reduced_mesh%de_lon(buf_j  ) - &
            reduced_state%u(i  ,buf_j+1,move) * reduced_mesh%de_lon(buf_j+1) + &
            reduced_state%v(i+1,buf_j  ,move) * reduced_mesh%de_lat(buf_j  ) - &
            reduced_state%v(i  ,buf_j  ,move) * reduced_mesh%de_lat(buf_j  )   &
          ) / reduced_mesh%vertex_area(buf_j) + reduced_mesh%half_f(buf_j)     &
        ) / m_vtx
      end do
    end if
#endif
    call parallel_fill_halo(reduced_mesh%halo_width, reduced_state%pv(:,buf_j,move))

  end subroutine reduce_pv

  subroutine reduce_m_lon(j, buf_j, move, raw_mesh, raw_state, reduced_mesh, reduced_state, dt)

    integer, intent(in) :: j
    integer, intent(in) :: buf_j
    integer, intent(in) :: move
    type(mesh_type), intent(in) :: raw_mesh
    type(state_type), intent(in) :: raw_state
    type(reduced_mesh_type), intent(in) :: reduced_mesh
    type(reduced_state_type), intent(inout) :: reduced_state
    real(r8), intent(in) :: dt

    integer i

    if (raw_mesh%is_outside_full_lat(j+buf_j)) return
    do i = reduced_mesh%half_lon_start_idx, reduced_mesh%half_lon_end_idx
      reduced_state%m_lon(i,buf_j,move) = (                                          &
        reduced_mesh%lon_edge_left_area (buf_j) * reduced_state%gd(i  ,buf_j,move) + &
        reduced_mesh%lon_edge_right_area(buf_j) * reduced_state%gd(i+1,buf_j,move)   &
      ) / reduced_mesh%lon_edge_area(buf_j) / g
    end do

  end subroutine reduce_m_lon

  subroutine reduce_m_lat(j, buf_j, move, raw_mesh, raw_state, reduced_mesh, reduced_state, dt)

    integer, intent(in) :: j
    integer, intent(in) :: buf_j
    integer, intent(in) :: move
    type(mesh_type), intent(in) :: raw_mesh
    type(state_type), intent(in) :: raw_state
    type(reduced_mesh_type), intent(in) :: reduced_mesh
    type(reduced_state_type), intent(inout) :: reduced_state
    real(r8), intent(in) :: dt

    integer i

    if (reduced_mesh%lat_edge_area(buf_j) == 0) return
    do i = reduced_mesh%full_lon_start_idx, reduced_mesh%full_lon_end_idx
#ifdef V_POLE
      reduced_state%m_lat(i,buf_j,move) = (                                         &
        reduced_mesh%lat_edge_up_area  (buf_j) * reduced_state%gd(i,buf_j  ,move) + &
        reduced_mesh%lat_edge_down_area(buf_j) * reduced_state%gd(i,buf_j-1,move)   &
      ) / reduced_mesh%lat_edge_area(buf_j) / g
#else
      reduced_state%m_lat(i,buf_j,move) = (                                         &
        reduced_mesh%lat_edge_up_area  (buf_j) * reduced_state%gd(i,buf_j+1,move) + &
        reduced_mesh%lat_edge_down_area(buf_j) * reduced_state%gd(i,buf_j  ,move)   &
      ) / reduced_mesh%lat_edge_area(buf_j) / g
#endif
    end do

  end subroutine reduce_m_lat

  subroutine reduce_mf_lon_n(j, buf_j, move, raw_mesh, raw_state, reduced_mesh, reduced_state, dt)

    integer, intent(in) :: j
    integer, intent(in) :: buf_j
    integer, intent(in) :: move
    type(mesh_type), intent(in) :: raw_mesh
    type(state_type), intent(in) :: raw_state
    type(reduced_mesh_type), intent(in) :: reduced_mesh
    type(reduced_state_type), intent(inout) :: reduced_state
    real(r8), intent(in) :: dt

    integer raw_i, i

    if (raw_mesh%is_outside_full_lat(j+buf_j)) return
    raw_i = move
    do i = reduced_mesh%half_lon_start_idx, reduced_mesh%half_lon_end_idx
      reduced_state%mf_lon_n(i,buf_j,move) = sum(raw_state%mf_lon_n(raw_i:raw_i+reduced_mesh%reduce_factor-1,j+buf_j))
      raw_i = raw_i + reduced_mesh%reduce_factor
    end do
    reduced_state%mf_lon_n(:,buf_j,move) = reduced_state%mf_lon_n(:,buf_j,move) / reduced_mesh%reduce_factor
    call parallel_fill_halo(reduced_mesh%halo_width, reduced_state%mf_lon_n(:,buf_j,move))

  end subroutine reduce_mf_lon_n

  subroutine reduce_mf_lat_n(j, buf_j, move, raw_mesh, raw_state, reduced_mesh, reduced_state, dt)

    integer, intent(in) :: j
    integer, intent(in) :: buf_j
    integer, intent(in) :: move
    type(mesh_type), intent(in) :: raw_mesh
    type(state_type), intent(in) :: raw_state
    type(reduced_mesh_type), intent(in) :: reduced_mesh
    type(reduced_state_type), intent(inout) :: reduced_state
    real(r8), intent(in) :: dt

    integer raw_i, i

    raw_i = move
    do i = reduced_mesh%full_lon_start_idx, reduced_mesh%full_lon_end_idx
      reduced_state%mf_lat_n(i,buf_j,move) = sum(raw_state%mf_lat_n(raw_i:raw_i+reduced_mesh%reduce_factor-1,j+buf_j))
      raw_i = raw_i + reduced_mesh%reduce_factor
    end do
    reduced_state%mf_lat_n(:,buf_j,move) = reduced_state%mf_lat_n(:,buf_j,move) / reduced_mesh%reduce_factor
    call parallel_fill_halo(reduced_mesh%halo_width, reduced_state%mf_lat_n(:,buf_j,move))

  end subroutine reduce_mf_lat_n

  subroutine reduce_mf_lon_t(j, buf_j, move, raw_mesh, raw_state, reduced_mesh, reduced_state, dt)

    integer, intent(in) :: j
    integer, intent(in) :: buf_j
    integer, intent(in) :: move
    type(mesh_type), intent(in) :: raw_mesh
    type(state_type), intent(in) :: raw_state
    type(reduced_mesh_type), intent(in) :: reduced_mesh
    type(reduced_state_type), intent(inout) :: reduced_state
    real(r8), intent(in) :: dt

    integer i

<<<<<<< HEAD
    do i = reduced_mesh%half_lon_start_idx, reduced_mesh%half_lon_end_idx
#ifdef STAGGER_V_ON_POLE
=======
    do i = reduced_mesh%full_lon_start_idx, reduced_mesh%full_lon_end_idx
#ifdef V_POLE
>>>>>>> 1da923c3
      reduced_state%mf_lon_t(i,buf_j,move) =                                                                                           &
        reduced_mesh%full_tangent_wgt(1,buf_j) * (reduced_state%mf_lat_n(i,buf_j  ,move) + reduced_state%mf_lat_n(i+1,buf_j  ,move)) + &
        reduced_mesh%full_tangent_wgt(2,buf_j) * (reduced_state%mf_lat_n(i,buf_j+1,move) + reduced_state%mf_lat_n(i+1,buf_j+1,move))
#else
      reduced_state%mf_lon_t(i,buf_j,move) =                                                                                           &
        reduced_mesh%full_tangent_wgt(1,buf_j) * (reduced_state%mf_lat_n(i,buf_j-1,move) + reduced_state%mf_lat_n(i+1,buf_j-1,move)) + &
        reduced_mesh%full_tangent_wgt(2,buf_j) * (reduced_state%mf_lat_n(i,buf_j  ,move) + reduced_state%mf_lat_n(i+1,buf_j  ,move))
#endif
    end do
    call parallel_fill_halo(reduced_mesh%halo_width, reduced_state%mf_lon_t(:,buf_j,move))

  end subroutine reduce_mf_lon_t

  subroutine reduce_mf_lat_t(j, buf_j, move, raw_mesh, raw_state, reduced_mesh, reduced_state, dt)

    integer, intent(in) :: j
    integer, intent(in) :: buf_j
    integer, intent(in) :: move
    type(mesh_type), intent(in) :: raw_mesh
    type(state_type), intent(in) :: raw_state
    type(reduced_mesh_type), intent(in) :: reduced_mesh
    type(reduced_state_type), intent(inout) :: reduced_state
    real(r8), intent(in) :: dt

    integer i

    if (is_inf(reduced_mesh%half_tangent_wgt(1,buf_j)) .or. is_inf(reduced_mesh%half_tangent_wgt(2,buf_j))) return
    do i = reduced_mesh%full_lon_start_idx, reduced_mesh%full_lon_end_idx
#ifdef V_POLE
      reduced_state%mf_lat_t(i,buf_j,move) =                                                                                           &
        reduced_mesh%half_tangent_wgt(1,buf_j) * (reduced_state%mf_lon_n(i-1,buf_j-1,move) + reduced_state%mf_lon_n(i,buf_j-1,move)) + &
        reduced_mesh%half_tangent_wgt(2,buf_j) * (reduced_state%mf_lon_n(i-1,buf_j  ,move) + reduced_state%mf_lon_n(i,buf_j  ,move))
#else
      reduced_state%mf_lat_t(i,buf_j,move) =                                                                                           &
        reduced_mesh%half_tangent_wgt(1,buf_j) * (reduced_state%mf_lon_n(i-1,buf_j  ,move) + reduced_state%mf_lon_n(i,buf_j  ,move)) + &
        reduced_mesh%half_tangent_wgt(2,buf_j) * (reduced_state%mf_lon_n(i-1,buf_j+1,move) + reduced_state%mf_lon_n(i,buf_j+1,move))
#endif
    end do
    call parallel_fill_halo(reduced_mesh%halo_width, reduced_state%mf_lat_t(:,buf_j,move))

  end subroutine reduce_mf_lat_t

  subroutine reduce_dpv_lon_t(j, buf_j, move, raw_mesh, raw_state, reduced_mesh, reduced_state, dt)

    integer, intent(in) :: j
    integer, intent(in) :: buf_j
    integer, intent(in) :: move
    type(mesh_type), intent(in) :: raw_mesh
    type(state_type), intent(in) :: raw_state
    type(reduced_mesh_type), intent(in) :: reduced_mesh
    type(reduced_state_type), intent(inout) :: reduced_state
    real(r8), intent(in) :: dt

    integer i

    do i = reduced_mesh%half_lon_start_idx, reduced_mesh%half_lon_end_idx
#ifdef V_POLE
      reduced_state%dpv_lon_t(i,buf_j,move) = reduced_state%pv(i,buf_j+1,move) - reduced_state%pv(i,buf_j  ,move)
#else
      reduced_state%dpv_lon_t(i,buf_j,move) = reduced_state%pv(i,buf_j  ,move) - reduced_state%pv(i,buf_j-1,move)
#endif
    end do
    call parallel_fill_halo(reduced_mesh%halo_width, reduced_state%dpv_lon_t(:,buf_j,move))

  end subroutine reduce_dpv_lon_t

  subroutine reduce_dpv_lat_t(j, buf_j, move, raw_mesh, raw_state, reduced_mesh, reduced_state, dt)

    integer, intent(in) :: j
    integer, intent(in) :: buf_j
    integer, intent(in) :: move
    type(mesh_type), intent(in) :: raw_mesh
    type(state_type), intent(in) :: raw_state
    type(reduced_mesh_type), intent(in) :: reduced_mesh
    type(reduced_state_type), intent(inout) :: reduced_state
    real(r8), intent(in) :: dt

    integer i

    do i = reduced_mesh%full_lon_start_idx, reduced_mesh%full_lon_end_idx
      reduced_state%dpv_lat_t(i,buf_j,move) = reduced_state%pv(i+1,buf_j,move) - reduced_state%pv(i,buf_j,move)
    end do
    call parallel_fill_halo(reduced_mesh%halo_width, reduced_state%dpv_lat_t(:,buf_j,move))

  end subroutine reduce_dpv_lat_t

  subroutine reduce_dpv_lon_n(j, buf_j, move, raw_mesh, raw_state, reduced_mesh, reduced_state, dt)

    integer, intent(in) :: j
    integer, intent(in) :: buf_j
    integer, intent(in) :: move
    type(mesh_type), intent(in) :: raw_mesh
    type(state_type), intent(in) :: raw_state
    type(reduced_mesh_type), intent(in) :: reduced_mesh
    type(reduced_state_type), intent(inout) :: reduced_state
    real(r8), intent(in) :: dt

    integer i

    do i = reduced_mesh%half_lon_start_idx, reduced_mesh%half_lon_end_idx
#ifdef V_POLE
      reduced_state%dpv_lon_n(i,buf_j,move) = 0.25_r8 * ( &
        reduced_state%dpv_lat_t(i  ,buf_j  ,move) +       &
        reduced_state%dpv_lat_t(i+1,buf_j  ,move) +       &
        reduced_state%dpv_lat_t(i  ,buf_j+1,move) +       &
        reduced_state%dpv_lat_t(i+1,buf_j+1,move)         &
      )
#else
      reduced_state%dpv_lon_n(i,buf_j,move) = 0.25_r8 * ( &
        reduced_state%dpv_lat_t(i  ,buf_j-1,move) +       &
        reduced_state%dpv_lat_t(i+1,buf_j-1,move) +       &
        reduced_state%dpv_lat_t(i  ,buf_j  ,move) +       &
        reduced_state%dpv_lat_t(i+1,buf_j  ,move)         &
      )
#endif
    end do

  end subroutine reduce_dpv_lon_n

  subroutine reduce_dpv_lat_n(j, buf_j, move, raw_mesh, raw_state, reduced_mesh, reduced_state, dt)

    integer, intent(in) :: j
    integer, intent(in) :: buf_j
    integer, intent(in) :: move
    type(mesh_type), intent(in) :: raw_mesh
    type(state_type), intent(in) :: raw_state
    type(reduced_mesh_type), intent(in) :: reduced_mesh
    type(reduced_state_type), intent(inout) :: reduced_state
    real(r8), intent(in) :: dt

    integer i

    do i = reduced_mesh%full_lon_start_idx, reduced_mesh%full_lon_end_idx
#ifdef V_POLE
      reduced_state%dpv_lat_n(i,buf_j,move) = 0.25_r8 * ( &
        reduced_state%dpv_lon_t(i-1,buf_j-1,move) +       &
        reduced_state%dpv_lon_t(i  ,buf_j-1,move) +       &
        reduced_state%dpv_lon_t(i-1,buf_j  ,move) +       &
        reduced_state%dpv_lon_t(i  ,buf_j  ,move)         &
      )
#else
      reduced_state%dpv_lat_n(i,buf_j,move) = 0.25_r8 * ( &
        reduced_state%dpv_lon_t(i-1,buf_j  ,move) +       &
        reduced_state%dpv_lon_t(i  ,buf_j  ,move) +       &
        reduced_state%dpv_lon_t(i-1,buf_j+1,move) +       &
        reduced_state%dpv_lon_t(i  ,buf_j+1,move)         &
      )
#endif
    end do

  end subroutine reduce_dpv_lat_n

  subroutine reduce_pv_lon_midpoint(j, buf_j, move, raw_mesh, raw_state, reduced_mesh, reduced_state, dt)

    integer, intent(in) :: j
    integer, intent(in) :: buf_j
    integer, intent(in) :: move
    type(mesh_type), intent(in) :: raw_mesh
    type(state_type), intent(in) :: raw_state
    type(reduced_mesh_type), intent(in) :: reduced_mesh
    type(reduced_state_type), intent(inout) :: reduced_state
    real(r8), intent(in) :: dt

    real(r8) u, v, le, de
    integer i

    le = reduced_mesh%le_lon(buf_j)
    de = reduced_mesh%de_lon(buf_j)
    if (le == inf .or. de == inf) return
    do i = reduced_mesh%half_lon_start_idx, reduced_mesh%half_lon_end_idx
      u = reduced_state%u(i,buf_j,move)
      v = reduced_state%mf_lon_t(i,buf_j,move) / reduced_state%m_lon(i,buf_j,move)
#ifdef STAGGER_V_ON_POLE
      reduced_state%pv_lon(i,buf_j,move) = 0.5_r8 * (    &
        reduced_state%pv(i,buf_j+1,move) +               &
        reduced_state%pv(i,buf_j  ,move)                 &
      )
#else
      reduced_state%pv_lon(i,buf_j,move) = 0.5_r8 * (    &
        reduced_state%pv(i,buf_j-1,move) +               &
        reduced_state%pv(i,buf_j  ,move)                 &
      )
#endif
    end do
    call parallel_fill_halo(reduced_mesh%halo_width, reduced_state%pv_lon(:,buf_j,move))

  end subroutine reduce_pv_lon_midpoint

  subroutine reduce_pv_lat_midpoint(j, buf_j, move, raw_mesh, raw_state, reduced_mesh, reduced_state, dt)

    integer, intent(in) :: j
    integer, intent(in) :: buf_j
    integer, intent(in) :: move
    type(mesh_type), intent(in) :: raw_mesh
    type(state_type), intent(in) :: raw_state
    type(reduced_mesh_type), intent(in) :: reduced_mesh
    type(reduced_state_type), intent(inout) :: reduced_state
    real(r8), intent(in) :: dt

    real(r8) u, v, le, de
    integer i

    le = reduced_mesh%le_lat(buf_j)
    de = reduced_mesh%de_lat(buf_j)
    if (le == inf .or. de == inf) return
    do i = reduced_mesh%full_lon_start_idx, reduced_mesh%full_lon_end_idx
      u = reduced_state%mf_lat_t(i,buf_j,move) / reduced_state%m_lat(i,buf_j,move)
      v = reduced_state%v(i,buf_j,move)
      reduced_state%pv_lat(i,buf_j,move) = 0.5_r8 * (    &
        reduced_state%pv(i  ,buf_j,move) +               &
        reduced_state%pv(i-1,buf_j,move)                 &
      )
    end do
    call parallel_fill_halo(reduced_mesh%halo_width, reduced_state%pv_lat(:,buf_j,move))

  end subroutine reduce_pv_lat_midpoint

  subroutine reduce_pv_lon_apvm(j, buf_j, move, raw_mesh, raw_state, reduced_mesh, reduced_state, dt)

    integer, intent(in) :: j
    integer, intent(in) :: buf_j
    integer, intent(in) :: move
    type(mesh_type), intent(in) :: raw_mesh
    type(state_type), intent(in) :: raw_state
    type(reduced_mesh_type), intent(in) :: reduced_mesh
    type(reduced_state_type), intent(inout) :: reduced_state
    real(r8), intent(in) :: dt

    real(r8) u, v, le, de
    integer i

    le = reduced_mesh%le_lon(buf_j)
    de = reduced_mesh%de_lon(buf_j)
    if (le == inf .or. de == inf) return
    do i = reduced_mesh%half_lon_start_idx, reduced_mesh%half_lon_end_idx
      u = reduced_state%u(i,buf_j,move)
      v = reduced_state%mf_lon_t(i,buf_j,move) / reduced_state%m_lon(i,buf_j,move)
#ifdef V_POLE
      reduced_state%pv_lon(i,buf_j,move) = 0.5_r8 * (    &
        reduced_state%pv(i,buf_j+1,move) +               &
        reduced_state%pv(i,buf_j  ,move)                 &
      ) - 0.5_r8 * (                                     &
        u * reduced_state%dpv_lon_n(i,buf_j,move) / de + &
        v * reduced_state%dpv_lon_t(i,buf_j,move) / le   &
      ) * dt
#else
      reduced_state%pv_lon(i,buf_j,move) = 0.5_r8 * (    &
        reduced_state%pv(i,buf_j-1,move) +               &
        reduced_state%pv(i,buf_j  ,move)                 &
      ) - 0.5_r8 * (                                     &
        u * reduced_state%dpv_lon_n(i,buf_j,move) / de + &
        v * reduced_state%dpv_lon_t(i,buf_j,move) / le   &
      ) * dt
#endif
    end do
    call parallel_fill_halo(reduced_mesh%halo_width, reduced_state%pv_lon(:,buf_j,move))

  end subroutine reduce_pv_lon_apvm

  subroutine reduce_pv_lat_apvm(j, buf_j, move, raw_mesh, raw_state, reduced_mesh, reduced_state, dt)

    integer, intent(in) :: j
    integer, intent(in) :: buf_j
    integer, intent(in) :: move
    type(mesh_type), intent(in) :: raw_mesh
    type(state_type), intent(in) :: raw_state
    type(reduced_mesh_type), intent(in) :: reduced_mesh
    type(reduced_state_type), intent(inout) :: reduced_state
    real(r8), intent(in) :: dt

    real(r8) u, v, le, de
    integer i

    le = reduced_mesh%le_lat(buf_j)
    de = reduced_mesh%de_lat(buf_j)
    if (le == inf .or. de == inf) return
    do i = reduced_mesh%full_lon_start_idx, reduced_mesh%full_lon_end_idx
      u = reduced_state%mf_lat_t(i,buf_j,move) / reduced_state%m_lat(i,buf_j,move)
      v = reduced_state%v(i,buf_j,move)
      reduced_state%pv_lat(i,buf_j,move) = 0.5_r8 * (    &
        reduced_state%pv(i  ,buf_j,move) +               &
        reduced_state%pv(i-1,buf_j,move)                 &
      ) - 0.5_r8 * (                                     &
        u * reduced_state%dpv_lat_t(i,buf_j,move) / le + &
        v * reduced_state%dpv_lat_n(i,buf_j,move) / de   &
      ) * dt
    end do
    call parallel_fill_halo(reduced_mesh%halo_width, reduced_state%pv_lat(:,buf_j,move))

  end subroutine reduce_pv_lat_apvm

  subroutine reduce_ke(j, buf_j, move, raw_mesh, raw_state, reduced_mesh, reduced_state, dt)

    integer, intent(in) :: j
    integer, intent(in) :: buf_j
    integer, intent(in) :: move
    type(mesh_type), intent(in) :: raw_mesh
    type(state_type), intent(in) :: raw_state
    type(reduced_mesh_type), intent(in) :: reduced_mesh
    type(reduced_state_type), intent(inout) :: reduced_state
    real(r8), intent(in) :: dt

    integer raw_i, i

    raw_i = move
    do i = reduced_mesh%full_lon_start_idx, reduced_mesh%full_lon_end_idx
      reduced_state%ke(i,buf_j,move) = sum(raw_state%ke(raw_i:raw_i+reduced_mesh%reduce_factor-1,j+buf_j))
      raw_i = raw_i + reduced_mesh%reduce_factor
    end do
    reduced_state%ke(:,buf_j,move) = reduced_state%ke(:,buf_j,move) / reduced_mesh%reduce_factor
    call parallel_fill_halo(reduced_mesh%halo_width, reduced_state%ke(:,buf_j,move))

  end subroutine reduce_ke

  subroutine reduce_append_array(move, reduced_mesh, reduced_array, raw_mesh, raw_array)

    integer, intent(in) :: move
    type(reduced_mesh_type), intent(in) :: reduced_mesh
    real(r8), intent(in) :: reduced_array(reduced_mesh%full_lon_lb:reduced_mesh%full_lon_ub)
    type(mesh_type), intent(in) :: raw_mesh
    real(r8), intent(inout) :: raw_array(raw_mesh%full_lon_lb:raw_mesh%full_lon_ub)

    integer i, raw_i

    raw_i = raw_mesh%full_lon_start_idx + move - 1
    do i = reduced_mesh%full_lon_start_idx, reduced_mesh%full_lon_end_idx
      raw_array(raw_i:raw_i+reduced_mesh%reduce_factor-1) = raw_array(raw_i:raw_i+reduced_mesh%reduce_factor-1) + reduced_array(i) / reduced_mesh%reduce_factor
      raw_i = raw_i + reduced_mesh%reduce_factor
    end do

  end subroutine reduce_append_array

  subroutine allocate_reduced_static(reduced_mesh, reduced_static)

    type(reduced_mesh_type), intent(in) :: reduced_mesh
    type(reduced_static_type), intent(inout) :: reduced_static

    allocate(reduced_static%ghs(reduced_mesh%full_lon_lb:reduced_mesh%full_lon_ub, 0:0,reduced_mesh%reduce_factor))

  end subroutine allocate_reduced_static

  subroutine allocate_reduced_tend(reduced_mesh, reduced_tend)

    type(reduced_mesh_type), intent(in) :: reduced_mesh
    type(reduced_tend_type), intent(inout) :: reduced_tend

    allocate(reduced_tend%qhu    (reduced_mesh%full_lon_lb:reduced_mesh%full_lon_ub))
    allocate(reduced_tend%qhv    (reduced_mesh%half_lon_lb:reduced_mesh%half_lon_ub))
    allocate(reduced_tend%dmfdlon(reduced_mesh%full_lon_lb:reduced_mesh%full_lon_ub))
    allocate(reduced_tend%dpedlon(reduced_mesh%half_lon_lb:reduced_mesh%half_lon_ub))
    allocate(reduced_tend%dkedlon(reduced_mesh%half_lon_lb:reduced_mesh%half_lon_ub))

  end subroutine allocate_reduced_tend

  subroutine reduce_static(j, raw_mesh, raw_static, reduced_mesh, reduced_static)

    integer, intent(in) :: j
    type(mesh_type), intent(in) :: raw_mesh
    type(static_type), intent(in) :: raw_static
    type(reduced_mesh_type), intent(in) :: reduced_mesh
    type(reduced_static_type), intent(inout) :: reduced_static

    integer buf_j, move

    do move = 1, reduced_mesh%reduce_factor
      do buf_j = lbound(reduced_static%ghs, 2), ubound(reduced_static%ghs, 2)
        call reduce_ghs(j, buf_j, move, raw_mesh, raw_static, reduced_mesh, reduced_static)
      end do
    end do

  end subroutine reduce_static

  subroutine reduce_replace_pv(reduced_mesh, reduced_state, raw_state)

    type(state_type), intent(inout) :: raw_state
    type(reduced_mesh_type), intent(in) :: reduced_mesh(raw_state%mesh%full_lat_lb:raw_state%mesh%full_lat_ub)
    type(reduced_state_type), intent(in) :: reduced_state(raw_state%mesh%full_lat_start_idx:raw_state%mesh%full_lat_end_idx)

    type(mesh_type), pointer :: mesh
    integer j, move

    do j = raw_state%mesh%half_lat_start_idx_no_pole, raw_state%mesh%half_lat_end_idx_no_pole
      if (reduced_mesh(j)%reduce_factor > 0) then
        raw_state%pv(:,j) = 0.0
        do move = 1, reduced_mesh(j)%reduce_factor
          call reduce_append_array(move, reduced_mesh(j), reduced_state(j)%pv(:,0,move), raw_state%mesh, raw_state%pv(:,j))
        end do
        call parallel_overlay_inner_halo(raw_state%mesh, raw_state%pv(:,j), left_halo=.true.)
      end if
    end do

  end subroutine reduce_replace_pv

  subroutine reduced_static_final(this)

    type(reduced_static_type), intent(inout) :: this

    if (allocated(this%ghs)) deallocate(this%ghs)

  end subroutine reduced_static_final

  subroutine reduced_state_final(this)

    type(reduced_state_type), intent(inout) :: this

    if (allocated(this%u        )) deallocate(this%u        )
    if (allocated(this%v        )) deallocate(this%v        )
    if (allocated(this%gd       )) deallocate(this%gd       )
    if (allocated(this%pv       )) deallocate(this%pv       )
    if (allocated(this%pv_lon   )) deallocate(this%pv_lon   )
    if (allocated(this%pv_lat   )) deallocate(this%pv_lat   )
    if (allocated(this%dpv_lon_n)) deallocate(this%dpv_lon_n)
    if (allocated(this%dpv_lat_n)) deallocate(this%dpv_lat_n)
    if (allocated(this%dpv_lon_t)) deallocate(this%dpv_lon_t)
    if (allocated(this%dpv_lat_t)) deallocate(this%dpv_lat_t)
    if (allocated(this%m_lon    )) deallocate(this%m_lon    )
    if (allocated(this%m_lat    )) deallocate(this%m_lat    )
    if (allocated(this%mf_lon_n )) deallocate(this%mf_lon_n )
    if (allocated(this%mf_lon_t )) deallocate(this%mf_lon_t )
    if (allocated(this%mf_lat_n )) deallocate(this%mf_lat_n )
    if (allocated(this%mf_lat_t )) deallocate(this%mf_lat_t )
    if (allocated(this%ke       )) deallocate(this%ke       )

  end subroutine reduced_state_final

  subroutine reduced_tend_final(this)

    type(reduced_tend_type), intent(inout) :: this

    if (allocated(this%qhv    )) deallocate(this%qhv    )
    if (allocated(this%qhu    )) deallocate(this%qhu    )
    if (allocated(this%dmfdlon)) deallocate(this%dmfdlon)
    if (allocated(this%dpedlon)) deallocate(this%dpedlon)
    if (allocated(this%dkedlon)) deallocate(this%dkedlon)

  end subroutine reduced_tend_final

  subroutine reduce_final()

    if (allocated(reduced_mesh  )) deallocate(reduced_mesh  )
    if (allocated(reduced_static)) deallocate(reduced_static)
    if (allocated(reduced_state )) deallocate(reduced_state )
    if (allocated(reduced_tend  )) deallocate(reduced_tend  )

  end subroutine reduce_final

end module reduce_mod<|MERGE_RESOLUTION|>--- conflicted
+++ resolved
@@ -218,12 +218,8 @@
       end if
     end do
 
-<<<<<<< HEAD
-#ifdef STAGGER_V_ON_POLE
-=======
 #ifdef V_POLE
     ! FIXME: Do we still need this?
->>>>>>> 1da923c3
     if (state%mesh%has_south_pole()) then
       j = state%mesh%half_lat_start_idx
       reduced_state(j  )%pv_lat(:, 0,:) = state%pv(1,j)
@@ -232,7 +228,6 @@
       j = state%mesh%half_lat_end_idx
       reduced_state(j-1)%pv_lat(:, 1,:) = state%pv(1,j)
     end if
-<<<<<<< HEAD
 #else
     if (state%mesh%has_south_pole()) then
       j = state%mesh%half_lat_start_idx
@@ -242,8 +237,6 @@
       j = state%mesh%half_lat_end_idx
       reduced_state(j  )%pv_lat(:, 0,:) = state%pv(1,j)
     end if
-=======
->>>>>>> 1da923c3
 #endif
 
   end subroutine reduce_run
@@ -306,29 +299,6 @@
     ! Edge lengths and cell distances
     do buf_j = lbound(reduced_mesh%le_lat, 1), ubound(reduced_mesh%le_lat, 1)
       if (raw_mesh%is_outside_half_lat(j+buf_j)) cycle
-<<<<<<< HEAD
-      if (.not. is_inf(raw_mesh%le_lat(j+buf_j))) then
-        reduced_mesh%le_lat(buf_j) = raw_mesh%le_lat(j+buf_j) * reduce_factor
-      end if
-    end do
-    do buf_j = lbound(reduced_mesh%de_lat, 1), ubound(reduced_mesh%de_lat, 1)
-      if (raw_mesh%is_outside_half_lat(j+buf_j)) cycle
-      if (.not. is_inf(raw_mesh%de_lat(j+buf_j))) then
-        reduced_mesh%de_lat(buf_j) = raw_mesh%de_lat(j+buf_j)
-      end if
-    end do
-    do buf_j = lbound(reduced_mesh%le_lon, 1), ubound(reduced_mesh%le_lon, 1)
-      if (raw_mesh%is_outside_full_lat(j+buf_j)) cycle
-      if (.not. is_inf(raw_mesh%le_lon(j+buf_j))) then
-        reduced_mesh%le_lon(buf_j) = raw_mesh%le_lon(j+buf_j)
-      end if
-    end do
-    do buf_j = lbound(reduced_mesh%de_lon, 1), ubound(reduced_mesh%de_lon, 1)
-      if (raw_mesh%is_outside_full_lat(j+buf_j)) cycle
-      if (.not. is_inf(raw_mesh%de_lon(j+buf_j))) then
-        reduced_mesh%de_lon(buf_j) = raw_mesh%de_lon(j+buf_j) * reduce_factor
-      end if
-=======
       reduced_mesh%le_lat(buf_j) = raw_mesh%le_lat(j+buf_j) * reduce_factor
     end do
     do buf_j = lbound(reduced_mesh%de_lat, 1), ubound(reduced_mesh%de_lat, 1)
@@ -342,7 +312,6 @@
     do buf_j = lbound(reduced_mesh%de_lon, 1), ubound(reduced_mesh%de_lon, 1)
       if (raw_mesh%is_outside_full_lat(j+buf_j) .or. is_inf(raw_mesh%de_lon(j+buf_j))) cycle
       reduced_mesh%de_lon(buf_j) = raw_mesh%de_lon(j+buf_j) * reduce_factor
->>>>>>> 1da923c3
     end do
 
 #ifdef V_POLE
@@ -597,11 +566,7 @@
     real(r8) m_vtx, vor
     integer i
 
-<<<<<<< HEAD
-#ifdef STAGGER_V_ON_POLE
-=======
-#ifdef V_POLE
->>>>>>> 1da923c3
+#ifdef V_POLE
     if (raw_mesh%is_outside_half_lat(j+buf_j)) then
       return
     else if (raw_mesh%is_south_pole(j+buf_j)) then
@@ -770,13 +735,8 @@
 
     integer i
 
-<<<<<<< HEAD
     do i = reduced_mesh%half_lon_start_idx, reduced_mesh%half_lon_end_idx
-#ifdef STAGGER_V_ON_POLE
-=======
-    do i = reduced_mesh%full_lon_start_idx, reduced_mesh%full_lon_end_idx
-#ifdef V_POLE
->>>>>>> 1da923c3
+#ifdef V_POLE
       reduced_state%mf_lon_t(i,buf_j,move) =                                                                                           &
         reduced_mesh%full_tangent_wgt(1,buf_j) * (reduced_state%mf_lat_n(i,buf_j  ,move) + reduced_state%mf_lat_n(i+1,buf_j  ,move)) + &
         reduced_mesh%full_tangent_wgt(2,buf_j) * (reduced_state%mf_lat_n(i,buf_j+1,move) + reduced_state%mf_lat_n(i+1,buf_j+1,move))
